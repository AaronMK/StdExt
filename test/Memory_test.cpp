#include "TestClasses.h"

#include <StdExt/Memory/Endianess.h>
#include <StdExt/Memory/SharedData.h>
#include <StdExt/Memory/SharedPtr.h>

#include <StdExt/Test/Test.h>

#include <array>
#include <string>
#include <cstdint>

using namespace std;
using namespace StdExt;
using namespace StdExt::Test;

class alignas(32) HighAlign
{
	char mData[32];
};

void testMemory()
{
<<<<<<< HEAD
	constexpr uint16_t test_ushort_bits = 0x695A;
	constexpr uint32_t test_uint_bits = 0x695A279C;

	static_assert(prefixMask<uint32_t>(8) == 0xFF000000);
	static_assert(prefixMask<uint32_t>(9) == 0xFF800000);
	static_assert(prefixMask<uint32_t>(32) == 0xFFFFFFFF);
	static_assert(prefixMask<uint32_t>(0) == 0);

	static_assert(postfixMask<uint32_t>(32) == 0xFFFFFFFF);
	static_assert(postfixMask<uint32_t>(0) == 0);
	static_assert(postfixMask<uint32_t>(8) == 0xFF);
	static_assert(postfixMask<uint32_t>(9) == 0x1FF);
	
	static_assert(prefixMask<uint16_t>(8) == 0xFF00);
	static_assert(prefixMask<uint16_t>(9) == 0xFF80);

	static_assert(postfixMask<uint16_t>(0) == 0);
	static_assert(postfixMask<uint16_t>(8) == 0xFF);
	static_assert(postfixMask<uint16_t>(9) == 0x1FF);

	static_assert(bitMask<uint32_t>(23, 8) == 0x00FFFF00);
	static_assert(bitMask<uint32_t>(31, 8) == 0xFFFFFF00);

	static_assert(maskBits<uint32_t>(test_uint_bits, 23, 8) == 0x5A2700);
	static_assert(maskBits<23, 8>(test_uint_bits) == 0x5A2700);

	static_assert(maskBits<uint32_t>(test_uint_bits, 27, 5) == 0x95A2780);
	static_assert(maskBits<19, 16>(test_uint_bits) == 0xA0000);

	static_assert(maskValue<uint32_t>(test_uint_bits, 27, 5) == 0x4AD13C);
	static_assert(maskValue<23, 8>(test_uint_bits) == 0x5A27);
=======
#	pragma region StdExt::SharedData
	{
		const SharedData<int> const_shared_data(4);

		const void* ptr = const_shared_data.data();

		testForResult<int>(
			"StdExt::SharedData properly default constructs metadata.",
			0, *const_shared_data.metadata()
		);

		SharedData<int> shared_data(16);
		
		testForResult<size_t>(
			"StdExt::SharedData reports correct size.",
			16, shared_data.size()
		);
		
		testForResult<bool>(
			"StdExt::SharedData reports pointer to data after construction.",
			true, nullptr != shared_data.data()
		);

		shared_data.makeNull();
		
		testForResult<bool>(
			"StdExt::SharedData reports nullptr after makeNull() call.",
			true, nullptr == shared_data.data()
		);
	}
#	pragma endregion
>>>>>>> dfa9afac
	
#	pragma region StdExt::TaggedPtr
	{
		std::string str("Test string");
		uint16_t tag_val = 16;

		testForResult<std::string*>(
			"StdExt::TaggedPtr.ptr() defaults to nullptr",
			nullptr, TaggedPtr<uint16_t, std::string*>().ptr()
		);

		testForResult<uint16_t>(
			"StdExt::TaggedPtr.tag() defaults to 0",
			0, TaggedPtr<uint16_t, std::string*>().tag()
		);

#		pragma region StdExt::TaggedPtr.setPtr()
		{
			TaggedPtr<uint16_t, std::string*> tagged_ptr;
			tagged_ptr.setPtr(&str);

			testForResult<std::string*>(
				"StdExt::TaggedPtr.setPtr() correctly sets ptr()",
				&str, tagged_ptr.ptr()
			);
		}
#		pragma endregion

#		pragma region StdExt::TaggedPtr.setTag()
		{
			TaggedPtr<uint16_t, std::string*> tagged_ptr;
			tagged_ptr.setTag(tag_val);

			testForResult<uint16_t>(
				"StdExt::TaggedPtr.setTag() correctly sets tag()",
				tag_val, tagged_ptr.tag()
			);
		}
#		pragma endregion

#		pragma region StdExt::TaggedPtr.pack()
		{
			TaggedPtr<uint16_t, std::string*> tagged_ptr;
			tagged_ptr.pack(tag_val, &str);

			testForResult<uint16_t>(
				"StdExt::TaggedPtr.pack() correctly sets tag()",
				tag_val, tagged_ptr.tag()
			);

			testForResult<std::string*>(
				"StdExt::TaggedPtr.pack() correctly sets ptr()",
				&str, tagged_ptr.ptr()
			);
		}
#		pragma endregion

#		pragma region StdExt::TaggedPtr pointer dereferencing
		{
			TaggedPtr<uint16_t, std::string*> tagged_ptr;
			tagged_ptr.pack(tag_val, &str);

			testForResult<size_t>("StdExt::TaggedPtr[] correctly derferences pointer.",
				str.size(), tagged_ptr->size()
			);
		}
#		pragma endregion
	}
#	pragma endregion

#	pragma region Alignment Tests
	{
		alignas(64) char mem_Buffer[95];
		HighAlign* ha_ptr = access_as<HighAlign*>(&mem_Buffer[3]);
		size_t space = 92;
		bool ret{};

		testByCheck(
			"StdExt::align_for() success parameters.",
			[&]()
			{
				ret = align_for<HighAlign>(ha_ptr, space);
			},
			[&]() -> bool
			{
				return (
					ret &&
					ha_ptr == access_as<HighAlign*>(&mem_Buffer[32]) &&
					space == 63
				);
			}
		);

		ha_ptr = access_as<HighAlign*>(&mem_Buffer[64]);
		space = 31;

		testByCheck(
			"StdExt::align_for() failure parameters.",
			[&]()
			{
				ret = align_for<HighAlign>(ha_ptr, space);
			},
			[&]() -> bool
			{
				return (
					!ret &&
					ha_ptr == access_as<HighAlign*>(&mem_Buffer[64]) &&
					space == 31
				);
			}
		);

		testForResult<bool>(
			"StdExt::can_place_aligned() success parameters.",
			true, can_place_aligned(64, 32, 80, 16)
		);

		testForResult<bool>(
			"StdExt::can_place_aligned() failure parameters. (Destination is too small.)",
			false, can_place_aligned(64, 32, 48, 16)
		);

		testForResult<bool>(
			"StdExt::can_place_aligned() failure parameters. (No guarentee of enough space after alignemnt.)",
			false, can_place_aligned(64, 32, 80, 8)
		);

		testForResult<bool>(
			"StdExt::can_place_aligned<T>() success parameters.",
			true, can_place_aligned<HighAlign>(48, 16)
		);

		testForResult<bool>(
			"StdExt::can_place_aligned<T>() failure parameters. (Destination is too small.)",
			false, can_place_aligned<HighAlign>(16, 8)
		);

		testForResult<bool>(
			"StdExt::can_place_aligned<T>() failure parameters. (No guarentee of enough space after alignemnt.)",
			false, can_place_aligned<HighAlign>(40, 16)
		);
	}
#	pragma endregion

#	pragma region Memory Overlaps
	{
		char mem_buffer[128];

		testForResult<bool>(
			"StdExt::memory_overlaps() success parameters. (Left starts after right.)",
			true, memory_overlaps(&mem_buffer[16], 32, &mem_buffer[0], 32)
		);

		testForResult<bool>(
			"StdExt::memory_overlaps() success parameters. (Right starts after left.)",
			true, memory_overlaps(&mem_buffer[0], 32, &mem_buffer[16], 32)
		);

		testForResult<bool>(
			"StdExt::memory_overlaps() success parameters. (Left encompases right.)",
			true, memory_overlaps(&mem_buffer[0], 64, &mem_buffer[16], 32)
		);

		testForResult<bool>(
			"StdExt::memory_overlaps() success parameters. (Right encompases left.)",
			true, memory_overlaps(&mem_buffer[16], 32, &mem_buffer[0], 64)
		);

		testForResult<bool>(
			"StdExt::memory_overlaps() non-overlap parameters.",
			false, memory_overlaps(&mem_buffer[16], 32, &mem_buffer[64], 64)
		);

		std::string str_array[32];

		testForResult<bool>(
			"StdExt::memory_overlaps<T>() success parameters. (Left starts after right.)",
			true,
			memory_overlaps(
				&str_array[4], 4,
				&str_array[0], 6
			)
		);

		testForResult<bool>(
			"StdExt::memory_overlaps<T>() success parameters. (Right starts after left.)",
			true,
			memory_overlaps(
				&str_array[2], 4,
				&str_array[4], 4
			)
		);

		testForResult<bool>(
			"StdExt::memory_overlaps<T>() success parameters. (Left encompases right.)",
			true, 
			memory_overlaps(
				&str_array[2], 8,
				&str_array[4], 4
			)
		);

		testForResult<bool>(
			"StdExt::memory_overlaps<T>() success parameters. (Right encompases left.)",
			true,
			memory_overlaps(
				&str_array[4], 4,
				&str_array[2], 8
			)
		);

		testForResult<bool>(
			"StdExt::memory_overlaps<T>() non-overlap parameters.",
			false,
			memory_overlaps(
				&str_array[4], 4,
				&str_array[12], 8
			)
		);
	}
#	pragma endregion

#	pragma region Endianness
	{
		testForResult<uint8_t>(
			"Single byte types should not really have endianess. (uint8_t)",
			12, swap_endianness<uint8_t>(12)
		);

		testForResult<int8_t>(
			"Single byte types should not really have endianess. (int8_t)",
			-3, swap_endianness<int8_t>(-3)
		);

		testForResult<bool>(
			"Single byte types should not really have endianess. (bool)",
			true, swap_endianness<bool>(true)
		);

		testForResult<uint16_t>(
			"swap_endianness() works for two byte type (uint16_t)",
			0x3412, swap_endianness<uint16_t>(0x1234)
		);

		testForResult<int16_t>(
			"swap_endianness() works for two byte type (int16_t)",
			60159, swap_endianness<int16_t>(-22)
		);

		testForResult<uint32_t>(
			"swap_endianness() works for four byte type (uint32_t)",
			0x78563412, swap_endianness<uint32_t>(0x12345678)
		);

		testForResult<int32_t>(
			"swap_endianness() works for four byte type (int32_t)",
			-249346713, swap_endianness<int32_t>(1732584433)
		);

		testForResult<bool>(
			"swap_endianness() works for four byte type (float32_t)",
			 true,
			 approxEqual(4735.84473f, swap_endianness<float32_t>(-127.287636f))
		);

		testForResult<uint64_t>(
			"swap_endianness() works for eight byte type (uint64_t)",
			0xE1CDAB89674523F1, swap_endianness<uint64_t>(0xF123456789ABCDE1)
		);

		testForResult<int64_t>(
			"swap_endianness() works for eight byte type (int64_t)",
			2435791580108760049, swap_endianness<int64_t>(-1070935975390360287)
		);

		testForResult<bool>(
			"swap_endianness() works for eight byte type (float64_t)",
			 true,
			 approxEqual(-12787.287635894512879, swap_endianness<float64_t>(5.524936185223521e-252))
		);

		if constexpr ( std::endian::native == std::endian::big )
		{
			testForResult<int8_t>(
				"to_little_endian() on big endian machine. (int8_t)",
				-3, to_little_endian<int8_t>(-3)
			);

			testForResult<uint8_t>(
				"to_little_endian() on big endian machine. (uint8_t)",
				12, to_little_endian<int8_t>(12)
			);

			testForResult<uint8_t>(
				"to_big_endian() on big endian machine. (uint8_t)",
				12, to_big_endian<uint8_t>(12)
			);

			testForResult<int8_t>(
				"to_big_endian() on big endian machine. (int8_t)",
				-3, to_big_endian<uint8_t>(-3)
			);

			testForResult<int16_t>(
				"to_little_endian() on big endian machine. (int16_t)",
				swap_endianness<int16_t>(-22), to_little_endian<int16_t>(-22)
			);

			testForResult<int16_t>(
				"to_big_endian() on big endian machine. (int16_t)",
				-22, to_big_endian<int16_t>(-22)
			);

			testForResult<uint16_t>(
				"to_little_endian() on big endian machine. (uint16_t)",
				swap_endianness<uint16_t>(0x1234), to_little_endian<uint16_t>(0x1234)
			);

			testForResult<uint16_t>(
				"to_big_endian() on big endian machine. (uint16_t)",
				0x1234, to_big_endian<uint16_t>(0x1234)
			);

			testForResult<int32_t>(
				"to_little_endian() on big endian machine. (int32_t)",
				swap_endianness<int32_t>(1732584433), to_little_endian<int32_t>(1732584433)
			);

			testForResult<int32_t>(
				"to_big_endian() on big endian machine. (int32_t)",
				1732584433, to_big_endian<int32_t>(1732584433)
			);

			testForResult<uint32_t>(
				"to_little_endian() on big endian machine. (uint32_t)",
				swap_endianness<uint32_t>(0x12345678), to_little_endian<uint32_t>(0x12345678)
			);

			testForResult<uint32_t>(
				"to_big_endian() on big endian machine. (uint32_t)",
				0x12345678, to_big_endian<uint32_t>(0x12345678)
			);

			testForResult<float32_t>(
				"to_little_endian() on big endian machine. (float32_t)",
				swap_endianness<float32_t>(-127.287636f), to_little_endian<float32_t>(-127.287636f)
			);

			testForResult<float32_t>(
				"to_big_endian() on big endian machine. (float32_t)",
				-127.287636f, to_big_endian<float32_t>(-127.287636f)
			);

			testForResult<int64_t>(
				"to_little_endian() on big endian machine. (int64_t)",
				swap_endianness<uint64_t>(-1070935975390360287), to_little_endian<int64_t>(-1070935975390360287)
			);

			testForResult<int64_t>(
				"to_big_endian() on big endian machine. (int64_t)",
				-1070935975390360287, to_big_endian<int64_t>(-1070935975390360287)
			);

			testForResult<uint64_t>(
				"to_little_endian() on big endian machine. (uint64_t)",
				swap_endianness<uint64_t>(0xF123456789ABCDE1), to_little_endian<uint64_t>(0xF123456789ABCDE1)
			);

			testForResult<uint64_t>(
				"to_big_endian() on big endian machine. (uint64_t)",
				0xF123456789ABCDE1, to_big_endian<uint64_t>(0xF123456789ABCDE1)
			);

			testForResult<float64_t>(
				"to_little_endian() on big endian machine. (float64_t)",
				swap_endianness<float64_t>(-12787.287635894512879), to_little_endian<float64_t>(-12787.287635894512879)
			);

			testForResult<float64_t>(
				"to_big_endian() on big endian machine. (float64_t)",
				-12787.287635894512879, to_big_endian<float64_t>(-12787.287635894512879)
			);

			/////////////////////////////////////////////////////////////

			testForResult<int8_t>(
				"from_little_endian() on big endian machine. (int8_t)",
				-3, from_little_endian<int8_t>(-3)
			);

			testForResult<int8_t>(
				"from_big_endian() on big endian machine. (int8_t)",
				-3, from_big_endian<int8_t>(-3)
			);

			testForResult<uint8_t>(
				"from_little_endian() on big endian machine. (uint8_t)",
				12, from_little_endian<uint8_t>(12)
			);

			testForResult<uint8_t>(
				"from_big_endian() on big endian machine. (uint8_t)",
				12, from_big_endian<uint8_t>(12)
			);

			testForResult<int16_t>(
				"from_little_endian() on big endian machine. (int16_t)",
				swap_endianness<int16_t>(-22), from_little_endian<int16_t>(-22)
			);

			testForResult<int16_t>(
				"from_big_endian() on big endian machine. (int16_t)",
				-22, from_big_endian<int16_t>(-22)
			);

			testForResult<uint16_t>(
				"from_little_endian() on big endian machine. (uint16_t)",
				swap_endianness<uint16_t>(0x1234), from_little_endian<uint16_t>(0x1234)
			);

			testForResult<uint16_t>(
				"from_big_endian() on big endian machine. (uint16_t)",
				0x1234, from_big_endian<uint16_t>(0x1234)
			);

			testForResult<int32_t>(
				"from_little_endian() on big endian machine. (int32_t)",
				swap_endianness<int32_t>(1732584433), from_little_endian<int32_t>(1732584433)
			);

			testForResult<int32_t>(
				"from_big_endian() on big endian machine. (int32_t)",
				1732584433, from_big_endian<int32_t>(1732584433)
			);

			testForResult<uint32_t>(
				"from_little_endian() on big endian machine. (uint32_t)",
				swap_endianness<uint32_t>(0x12345678), from_little_endian<uint32_t>(0x12345678)
			);

			testForResult<uint32_t>(
				"from_big_endian() on big endian machine. (uint32_t)",
				0x12345678, from_big_endian<uint32_t>(0x12345678)
			);

			testForResult<float32_t>(
				"from_little_endian() on big endian machine. (float32_t)",
				swap_endianness<float32_t>(-127.287636f), from_little_endian<float32_t>(-127.287636f)
			);

			testForResult<float32_t>(
				"from_big_endian() on big endian machine. (float32_t)",
				-127.287636f, from_big_endian<float32_t>(-127.287636f)
			);

			testForResult<int64_t>(
				"from_little_endian() on big endian machine. (int64_t)",
				swap_endianness<uint64_t>(-1070935975390360287), from_little_endian<int64_t>(-1070935975390360287)
			);

			testForResult<int64_t>(
				"from_big_endian() on big endian machine. (int64_t)",
				-1070935975390360287, from_big_endian<int64_t>(-1070935975390360287)
			);

			testForResult<uint64_t>(
				"from_little_endian() on big endian machine. (uint64_t)",
				swap_endianness<uint64_t>(0xF123456789ABCDE1), from_little_endian<uint64_t>(0xF123456789ABCDE1)
			);

			testForResult<uint64_t>(
				"from_big_endian() on big endian machine. (uint64_t)",
				0xF123456789ABCDE1, from_big_endian<uint64_t>(0xF123456789ABCDE1)
			);

			testForResult<float64_t>(
				"from_little_endian() on big endian machine. (float64_t)",
				swap_endianness<float64_t>(-12787.287635894512879), from_little_endian<float64_t>(-12787.287635894512879)
			);

			testForResult<float64_t>(
				"from_big_endian() on big endian machine. (float64_t)",
				-12787.287635894512879, from_big_endian<float64_t>(-12787.287635894512879)
			);
		}
		else if constexpr ( std::endian::native == std::endian::little )
		{
			testForResult<int8_t>(
				"to_little_endian() on little endian machine. (int8_t)",
				-3, to_little_endian<int8_t>(-3)
			);

			testForResult<int8_t>(
				"to_big_endian() on little endian machine. (int8_t)",
				-3, to_big_endian<int8_t>(-3)
			);

			testForResult<uint8_t>(
				"to_little_endian() on little endian machine. (uint8_t)",
				12, to_little_endian<uint8_t>(12)
			);

			testForResult<uint8_t>(
				"to_big_endian() on little endian machine. (uint8_t)",
				12, to_big_endian<uint8_t>(12)
			);

			testForResult<int16_t>(
				"to_little_endian() on little endian machine. (int16_t)",
				-22, to_little_endian<int16_t>(-22)
			);

			testForResult<int16_t>(
				"to_big_endian() on little endian machine. (int16_t)",
				swap_endianness<int16_t>(-22), to_big_endian<int16_t>(-22)
			);

			testForResult<uint16_t>(
				"to_little_endian() on little endian machine. (uint16_t)",
				0x1234, to_little_endian<uint16_t>(0x1234)
			);

			testForResult<uint16_t>(
				"to_big_endian() on little endian machine. (uint16_t)",
				swap_endianness<uint16_t>(0x1234), to_big_endian<uint16_t>(0x1234)
			);

			testForResult<int32_t>(
				"to_little_endian() on little endian machine. (int32_t)",
				1732584433, to_little_endian<int32_t>(1732584433)
			);

			testForResult<int32_t>(
				"to_big_endian() on little endian machine. (int32_t)",
				swap_endianness<int32_t>(1732584433), to_big_endian<int32_t>(1732584433)
			);

			testForResult<uint32_t>(
				"to_little_endian() on little endian machine. (uint32_t)",
				0x12345678, to_little_endian<uint32_t>(0x12345678)
			);

			testForResult<uint32_t>(
				"to_big_endian() on little endian machine. (uint32_t)",
				swap_endianness<uint32_t>(0x12345678), to_big_endian<uint32_t>(0x12345678)
			);

			testForResult<float32_t>(
				"to_little_endian() on little endian machine. (float32_t)",
				-127.287636f, to_little_endian<float32_t>(-127.287636f)
			);

			testForResult<float32_t>(
				"to_big_endian() on little endian machine. (float32_t)",
				swap_endianness<float32_t>(-127.287636f), to_big_endian<float32_t>(-127.287636f)
			);

			testForResult<int64_t>(
				"to_little_endian() on little endian machine. (int64_t)",
				-1070935975390360287, to_little_endian<int64_t>(-1070935975390360287)
			);

			testForResult<int64_t>(
				"to_big_endian() on little endian machine. (int64_t)",
				swap_endianness<uint64_t>(-1070935975390360287), to_big_endian<int64_t>(-1070935975390360287)
			);

			testForResult<uint64_t>(
				"to_little_endian() on little endian machine. (uint64_t)",
				0xF123456789ABCDE1, to_little_endian<uint64_t>(0xF123456789ABCDE1)
			);

			testForResult<uint64_t>(
				"to_big_endian() on little endian machine. (uint64_t)",
				swap_endianness<uint64_t>(0xF123456789ABCDE1), to_big_endian<uint64_t>(0xF123456789ABCDE1)
			);

			testForResult<float64_t>(
				"to_little_endian() on little endian machine. (float64_t)",
				-12787.287635894512879, to_little_endian<float64_t>(-12787.287635894512879)
			);

			testForResult<float64_t>(
				"to_big_endian() on little endian machine. (float64_t)",
				swap_endianness<float64_t>(-12787.287635894512879), to_big_endian<float64_t>(-12787.287635894512879)
			);

			/////////////////////////////////////////////////////////////

			testForResult<int8_t>(
				"from_little_endian() on little endian machine. (int8_t)",
				-3, from_little_endian<int8_t>(-3)
			);

			testForResult<int8_t>(
				"from_big_endian() on little endian machine. (int8_t)",
				-3, from_big_endian<int8_t>(-3)
			);

			testForResult<uint8_t>(
				"from_little_endian() on little endian machine. (uint8_t)",
				12, from_little_endian<uint8_t>(12)
			);

			testForResult<uint8_t>(
				"from_big_endian() on little endian machine. (uint8_t)",
				12, from_big_endian<uint8_t>(12)
			);

			testForResult<int16_t>(
				"from_little_endian() on little endian machine. (int16_t)",
				-22, from_little_endian<int16_t>(-22)
			);

			testForResult<int16_t>(
				"from_big_endian() on little endian machine. (int16_t)",
				swap_endianness<int16_t>(-22), from_big_endian<int16_t>(-22)
			);

			testForResult<uint16_t>(
				"from_little_endian() on little endian machine. (uint16_t)",
				0x1234, from_little_endian<uint16_t>(0x1234)
			);

			testForResult<uint16_t>(
				"from_big_endian() on little endian machine. (uint16_t)",
				swap_endianness<uint16_t>(0x1234), from_big_endian<uint16_t>(0x1234)
			);

			testForResult<int32_t>(
				"from_little_endian() on little endian machine. (int32_t)",
				1732584433, from_little_endian<int32_t>(1732584433)
			);

			testForResult<int32_t>(
				"from_big_endian() on little endian machine. (int32_t)",
				swap_endianness<int32_t>(1732584433), from_big_endian<int32_t>(1732584433)
			);

			testForResult<uint32_t>(
				"from_little_endian() on little endian machine. (uint32_t)",
				0x12345678, from_little_endian<uint32_t>(0x12345678)
			);

			testForResult<uint32_t>(
				"from_big_endian() on little endian machine. (uint32_t)",
				swap_endianness<uint32_t>(0x12345678), from_big_endian<uint32_t>(0x12345678)
			);

			testForResult<float32_t>(
				"from_little_endian() on little endian machine. (float32_t)",
				-127.287636f, from_little_endian<float32_t>(-127.287636f)
			);

			testForResult<float32_t>(
				"from_big_endian() on little endian machine. (float32_t)",
				swap_endianness<float32_t>(-127.287636f), from_big_endian<float32_t>(-127.287636f)
			);

			testForResult<int64_t>(
				"from_little_endian() on little endian machine. (int64_t)",
				-1070935975390360287, from_little_endian<int64_t>(-1070935975390360287)
			);

			testForResult<int64_t>(
				"from_big_endian() on little endian machine. (int64_t)",
				swap_endianness<uint64_t>(-1070935975390360287), from_big_endian<int64_t>(-1070935975390360287)
			);

			testForResult<uint64_t>(
				"from_little_endian() on little endian machine. (uint64_t)",
				0xF123456789ABCDE1, from_little_endian<uint64_t>(0xF123456789ABCDE1)
			);

			testForResult<uint64_t>(
				"from_big_endian() on little endian machine. (uint64_t)",
				swap_endianness<uint64_t>(0xF123456789ABCDE1), from_big_endian<uint64_t>(0xF123456789ABCDE1)
			);

			testForResult<float64_t>(
				"from_little_endian() on little endian machine. (float64_t)",
				-12787.287635894512879, from_little_endian<float64_t>(-12787.287635894512879)
			);

			testForResult<float64_t>(
				"from_big_endian() on little endian machine. (float64_t)",
				swap_endianness<float64_t>(-12787.287635894512879), from_big_endian<float64_t>(-12787.287635894512879)
			);
		}
	}
#	pragma endregion

#	pragma region SharedPtr
	{
		const SharedPtr<Animal> animal_ptr = SharedPtr<Pug>::make();
		SharedPtr<Dog> dog_ptr = animal_ptr;

		testForResult<const Animal*>(
			"SharedPtr: Assignment references the same object.",
			animal_ptr.get(), dog_ptr.get()
		);

		testForException<std::bad_cast>(
			"SharedPtr: Upcast of incompatible object throws std::bad_cast exception.",
			[&]()
			{
				SharedPtr<Cat> base_ptr = animal_ptr;
			}
		);

		SharedPtr<int> shared_int = SharedPtr<int>::make(3);

		bool destruct_test = false;

		SharedPtr<NonVirtualBase> base_ptr = SharedPtr<NonVirtualSub>::make(&destruct_test);
		base_ptr.clear();

		testForResult<bool>(
			"SharedPtr: Base pointer of non-polymorphic subclass calls actual object's destructor.",
			destruct_test, true
		);
	}
#	pragma endregion
}<|MERGE_RESOLUTION|>--- conflicted
+++ resolved
@@ -1,812 +1,812 @@
-#include "TestClasses.h"
-
-#include <StdExt/Memory/Endianess.h>
-#include <StdExt/Memory/SharedData.h>
-#include <StdExt/Memory/SharedPtr.h>
-
-#include <StdExt/Test/Test.h>
-
-#include <array>
-#include <string>
-#include <cstdint>
-
-using namespace std;
-using namespace StdExt;
-using namespace StdExt::Test;
-
-class alignas(32) HighAlign
-{
-	char mData[32];
-};
-
-void testMemory()
-{
-<<<<<<< HEAD
-	constexpr uint16_t test_ushort_bits = 0x695A;
-	constexpr uint32_t test_uint_bits = 0x695A279C;
-
-	static_assert(prefixMask<uint32_t>(8) == 0xFF000000);
-	static_assert(prefixMask<uint32_t>(9) == 0xFF800000);
-	static_assert(prefixMask<uint32_t>(32) == 0xFFFFFFFF);
-	static_assert(prefixMask<uint32_t>(0) == 0);
-
-	static_assert(postfixMask<uint32_t>(32) == 0xFFFFFFFF);
-	static_assert(postfixMask<uint32_t>(0) == 0);
-	static_assert(postfixMask<uint32_t>(8) == 0xFF);
-	static_assert(postfixMask<uint32_t>(9) == 0x1FF);
-	
-	static_assert(prefixMask<uint16_t>(8) == 0xFF00);
-	static_assert(prefixMask<uint16_t>(9) == 0xFF80);
-
-	static_assert(postfixMask<uint16_t>(0) == 0);
-	static_assert(postfixMask<uint16_t>(8) == 0xFF);
-	static_assert(postfixMask<uint16_t>(9) == 0x1FF);
-
-	static_assert(bitMask<uint32_t>(23, 8) == 0x00FFFF00);
-	static_assert(bitMask<uint32_t>(31, 8) == 0xFFFFFF00);
-
-	static_assert(maskBits<uint32_t>(test_uint_bits, 23, 8) == 0x5A2700);
-	static_assert(maskBits<23, 8>(test_uint_bits) == 0x5A2700);
-
-	static_assert(maskBits<uint32_t>(test_uint_bits, 27, 5) == 0x95A2780);
-	static_assert(maskBits<19, 16>(test_uint_bits) == 0xA0000);
-
-	static_assert(maskValue<uint32_t>(test_uint_bits, 27, 5) == 0x4AD13C);
-	static_assert(maskValue<23, 8>(test_uint_bits) == 0x5A27);
-=======
-#	pragma region StdExt::SharedData
-	{
-		const SharedData<int> const_shared_data(4);
-
-		const void* ptr = const_shared_data.data();
-
-		testForResult<int>(
-			"StdExt::SharedData properly default constructs metadata.",
-			0, *const_shared_data.metadata()
-		);
-
-		SharedData<int> shared_data(16);
-		
-		testForResult<size_t>(
-			"StdExt::SharedData reports correct size.",
-			16, shared_data.size()
-		);
-		
-		testForResult<bool>(
-			"StdExt::SharedData reports pointer to data after construction.",
-			true, nullptr != shared_data.data()
-		);
-
-		shared_data.makeNull();
-		
-		testForResult<bool>(
-			"StdExt::SharedData reports nullptr after makeNull() call.",
-			true, nullptr == shared_data.data()
-		);
-	}
-#	pragma endregion
->>>>>>> dfa9afac
-	
-#	pragma region StdExt::TaggedPtr
-	{
-		std::string str("Test string");
-		uint16_t tag_val = 16;
-
-		testForResult<std::string*>(
-			"StdExt::TaggedPtr.ptr() defaults to nullptr",
-			nullptr, TaggedPtr<uint16_t, std::string*>().ptr()
-		);
-
-		testForResult<uint16_t>(
-			"StdExt::TaggedPtr.tag() defaults to 0",
-			0, TaggedPtr<uint16_t, std::string*>().tag()
-		);
-
-#		pragma region StdExt::TaggedPtr.setPtr()
-		{
-			TaggedPtr<uint16_t, std::string*> tagged_ptr;
-			tagged_ptr.setPtr(&str);
-
-			testForResult<std::string*>(
-				"StdExt::TaggedPtr.setPtr() correctly sets ptr()",
-				&str, tagged_ptr.ptr()
-			);
-		}
-#		pragma endregion
-
-#		pragma region StdExt::TaggedPtr.setTag()
-		{
-			TaggedPtr<uint16_t, std::string*> tagged_ptr;
-			tagged_ptr.setTag(tag_val);
-
-			testForResult<uint16_t>(
-				"StdExt::TaggedPtr.setTag() correctly sets tag()",
-				tag_val, tagged_ptr.tag()
-			);
-		}
-#		pragma endregion
-
-#		pragma region StdExt::TaggedPtr.pack()
-		{
-			TaggedPtr<uint16_t, std::string*> tagged_ptr;
-			tagged_ptr.pack(tag_val, &str);
-
-			testForResult<uint16_t>(
-				"StdExt::TaggedPtr.pack() correctly sets tag()",
-				tag_val, tagged_ptr.tag()
-			);
-
-			testForResult<std::string*>(
-				"StdExt::TaggedPtr.pack() correctly sets ptr()",
-				&str, tagged_ptr.ptr()
-			);
-		}
-#		pragma endregion
-
-#		pragma region StdExt::TaggedPtr pointer dereferencing
-		{
-			TaggedPtr<uint16_t, std::string*> tagged_ptr;
-			tagged_ptr.pack(tag_val, &str);
-
-			testForResult<size_t>("StdExt::TaggedPtr[] correctly derferences pointer.",
-				str.size(), tagged_ptr->size()
-			);
-		}
-#		pragma endregion
-	}
-#	pragma endregion
-
-#	pragma region Alignment Tests
-	{
-		alignas(64) char mem_Buffer[95];
-		HighAlign* ha_ptr = access_as<HighAlign*>(&mem_Buffer[3]);
-		size_t space = 92;
-		bool ret{};
-
-		testByCheck(
-			"StdExt::align_for() success parameters.",
-			[&]()
-			{
-				ret = align_for<HighAlign>(ha_ptr, space);
-			},
-			[&]() -> bool
-			{
-				return (
-					ret &&
-					ha_ptr == access_as<HighAlign*>(&mem_Buffer[32]) &&
-					space == 63
-				);
-			}
-		);
-
-		ha_ptr = access_as<HighAlign*>(&mem_Buffer[64]);
-		space = 31;
-
-		testByCheck(
-			"StdExt::align_for() failure parameters.",
-			[&]()
-			{
-				ret = align_for<HighAlign>(ha_ptr, space);
-			},
-			[&]() -> bool
-			{
-				return (
-					!ret &&
-					ha_ptr == access_as<HighAlign*>(&mem_Buffer[64]) &&
-					space == 31
-				);
-			}
-		);
-
-		testForResult<bool>(
-			"StdExt::can_place_aligned() success parameters.",
-			true, can_place_aligned(64, 32, 80, 16)
-		);
-
-		testForResult<bool>(
-			"StdExt::can_place_aligned() failure parameters. (Destination is too small.)",
-			false, can_place_aligned(64, 32, 48, 16)
-		);
-
-		testForResult<bool>(
-			"StdExt::can_place_aligned() failure parameters. (No guarentee of enough space after alignemnt.)",
-			false, can_place_aligned(64, 32, 80, 8)
-		);
-
-		testForResult<bool>(
-			"StdExt::can_place_aligned<T>() success parameters.",
-			true, can_place_aligned<HighAlign>(48, 16)
-		);
-
-		testForResult<bool>(
-			"StdExt::can_place_aligned<T>() failure parameters. (Destination is too small.)",
-			false, can_place_aligned<HighAlign>(16, 8)
-		);
-
-		testForResult<bool>(
-			"StdExt::can_place_aligned<T>() failure parameters. (No guarentee of enough space after alignemnt.)",
-			false, can_place_aligned<HighAlign>(40, 16)
-		);
-	}
-#	pragma endregion
-
-#	pragma region Memory Overlaps
-	{
-		char mem_buffer[128];
-
-		testForResult<bool>(
-			"StdExt::memory_overlaps() success parameters. (Left starts after right.)",
-			true, memory_overlaps(&mem_buffer[16], 32, &mem_buffer[0], 32)
-		);
-
-		testForResult<bool>(
-			"StdExt::memory_overlaps() success parameters. (Right starts after left.)",
-			true, memory_overlaps(&mem_buffer[0], 32, &mem_buffer[16], 32)
-		);
-
-		testForResult<bool>(
-			"StdExt::memory_overlaps() success parameters. (Left encompases right.)",
-			true, memory_overlaps(&mem_buffer[0], 64, &mem_buffer[16], 32)
-		);
-
-		testForResult<bool>(
-			"StdExt::memory_overlaps() success parameters. (Right encompases left.)",
-			true, memory_overlaps(&mem_buffer[16], 32, &mem_buffer[0], 64)
-		);
-
-		testForResult<bool>(
-			"StdExt::memory_overlaps() non-overlap parameters.",
-			false, memory_overlaps(&mem_buffer[16], 32, &mem_buffer[64], 64)
-		);
-
-		std::string str_array[32];
-
-		testForResult<bool>(
-			"StdExt::memory_overlaps<T>() success parameters. (Left starts after right.)",
-			true,
-			memory_overlaps(
-				&str_array[4], 4,
-				&str_array[0], 6
-			)
-		);
-
-		testForResult<bool>(
-			"StdExt::memory_overlaps<T>() success parameters. (Right starts after left.)",
-			true,
-			memory_overlaps(
-				&str_array[2], 4,
-				&str_array[4], 4
-			)
-		);
-
-		testForResult<bool>(
-			"StdExt::memory_overlaps<T>() success parameters. (Left encompases right.)",
-			true, 
-			memory_overlaps(
-				&str_array[2], 8,
-				&str_array[4], 4
-			)
-		);
-
-		testForResult<bool>(
-			"StdExt::memory_overlaps<T>() success parameters. (Right encompases left.)",
-			true,
-			memory_overlaps(
-				&str_array[4], 4,
-				&str_array[2], 8
-			)
-		);
-
-		testForResult<bool>(
-			"StdExt::memory_overlaps<T>() non-overlap parameters.",
-			false,
-			memory_overlaps(
-				&str_array[4], 4,
-				&str_array[12], 8
-			)
-		);
-	}
-#	pragma endregion
-
-#	pragma region Endianness
-	{
-		testForResult<uint8_t>(
-			"Single byte types should not really have endianess. (uint8_t)",
-			12, swap_endianness<uint8_t>(12)
-		);
-
-		testForResult<int8_t>(
-			"Single byte types should not really have endianess. (int8_t)",
-			-3, swap_endianness<int8_t>(-3)
-		);
-
-		testForResult<bool>(
-			"Single byte types should not really have endianess. (bool)",
-			true, swap_endianness<bool>(true)
-		);
-
-		testForResult<uint16_t>(
-			"swap_endianness() works for two byte type (uint16_t)",
-			0x3412, swap_endianness<uint16_t>(0x1234)
-		);
-
-		testForResult<int16_t>(
-			"swap_endianness() works for two byte type (int16_t)",
-			60159, swap_endianness<int16_t>(-22)
-		);
-
-		testForResult<uint32_t>(
-			"swap_endianness() works for four byte type (uint32_t)",
-			0x78563412, swap_endianness<uint32_t>(0x12345678)
-		);
-
-		testForResult<int32_t>(
-			"swap_endianness() works for four byte type (int32_t)",
-			-249346713, swap_endianness<int32_t>(1732584433)
-		);
-
-		testForResult<bool>(
-			"swap_endianness() works for four byte type (float32_t)",
-			 true,
-			 approxEqual(4735.84473f, swap_endianness<float32_t>(-127.287636f))
-		);
-
-		testForResult<uint64_t>(
-			"swap_endianness() works for eight byte type (uint64_t)",
-			0xE1CDAB89674523F1, swap_endianness<uint64_t>(0xF123456789ABCDE1)
-		);
-
-		testForResult<int64_t>(
-			"swap_endianness() works for eight byte type (int64_t)",
-			2435791580108760049, swap_endianness<int64_t>(-1070935975390360287)
-		);
-
-		testForResult<bool>(
-			"swap_endianness() works for eight byte type (float64_t)",
-			 true,
-			 approxEqual(-12787.287635894512879, swap_endianness<float64_t>(5.524936185223521e-252))
-		);
-
-		if constexpr ( std::endian::native == std::endian::big )
-		{
-			testForResult<int8_t>(
-				"to_little_endian() on big endian machine. (int8_t)",
-				-3, to_little_endian<int8_t>(-3)
-			);
-
-			testForResult<uint8_t>(
-				"to_little_endian() on big endian machine. (uint8_t)",
-				12, to_little_endian<int8_t>(12)
-			);
-
-			testForResult<uint8_t>(
-				"to_big_endian() on big endian machine. (uint8_t)",
-				12, to_big_endian<uint8_t>(12)
-			);
-
-			testForResult<int8_t>(
-				"to_big_endian() on big endian machine. (int8_t)",
-				-3, to_big_endian<uint8_t>(-3)
-			);
-
-			testForResult<int16_t>(
-				"to_little_endian() on big endian machine. (int16_t)",
-				swap_endianness<int16_t>(-22), to_little_endian<int16_t>(-22)
-			);
-
-			testForResult<int16_t>(
-				"to_big_endian() on big endian machine. (int16_t)",
-				-22, to_big_endian<int16_t>(-22)
-			);
-
-			testForResult<uint16_t>(
-				"to_little_endian() on big endian machine. (uint16_t)",
-				swap_endianness<uint16_t>(0x1234), to_little_endian<uint16_t>(0x1234)
-			);
-
-			testForResult<uint16_t>(
-				"to_big_endian() on big endian machine. (uint16_t)",
-				0x1234, to_big_endian<uint16_t>(0x1234)
-			);
-
-			testForResult<int32_t>(
-				"to_little_endian() on big endian machine. (int32_t)",
-				swap_endianness<int32_t>(1732584433), to_little_endian<int32_t>(1732584433)
-			);
-
-			testForResult<int32_t>(
-				"to_big_endian() on big endian machine. (int32_t)",
-				1732584433, to_big_endian<int32_t>(1732584433)
-			);
-
-			testForResult<uint32_t>(
-				"to_little_endian() on big endian machine. (uint32_t)",
-				swap_endianness<uint32_t>(0x12345678), to_little_endian<uint32_t>(0x12345678)
-			);
-
-			testForResult<uint32_t>(
-				"to_big_endian() on big endian machine. (uint32_t)",
-				0x12345678, to_big_endian<uint32_t>(0x12345678)
-			);
-
-			testForResult<float32_t>(
-				"to_little_endian() on big endian machine. (float32_t)",
-				swap_endianness<float32_t>(-127.287636f), to_little_endian<float32_t>(-127.287636f)
-			);
-
-			testForResult<float32_t>(
-				"to_big_endian() on big endian machine. (float32_t)",
-				-127.287636f, to_big_endian<float32_t>(-127.287636f)
-			);
-
-			testForResult<int64_t>(
-				"to_little_endian() on big endian machine. (int64_t)",
-				swap_endianness<uint64_t>(-1070935975390360287), to_little_endian<int64_t>(-1070935975390360287)
-			);
-
-			testForResult<int64_t>(
-				"to_big_endian() on big endian machine. (int64_t)",
-				-1070935975390360287, to_big_endian<int64_t>(-1070935975390360287)
-			);
-
-			testForResult<uint64_t>(
-				"to_little_endian() on big endian machine. (uint64_t)",
-				swap_endianness<uint64_t>(0xF123456789ABCDE1), to_little_endian<uint64_t>(0xF123456789ABCDE1)
-			);
-
-			testForResult<uint64_t>(
-				"to_big_endian() on big endian machine. (uint64_t)",
-				0xF123456789ABCDE1, to_big_endian<uint64_t>(0xF123456789ABCDE1)
-			);
-
-			testForResult<float64_t>(
-				"to_little_endian() on big endian machine. (float64_t)",
-				swap_endianness<float64_t>(-12787.287635894512879), to_little_endian<float64_t>(-12787.287635894512879)
-			);
-
-			testForResult<float64_t>(
-				"to_big_endian() on big endian machine. (float64_t)",
-				-12787.287635894512879, to_big_endian<float64_t>(-12787.287635894512879)
-			);
-
-			/////////////////////////////////////////////////////////////
-
-			testForResult<int8_t>(
-				"from_little_endian() on big endian machine. (int8_t)",
-				-3, from_little_endian<int8_t>(-3)
-			);
-
-			testForResult<int8_t>(
-				"from_big_endian() on big endian machine. (int8_t)",
-				-3, from_big_endian<int8_t>(-3)
-			);
-
-			testForResult<uint8_t>(
-				"from_little_endian() on big endian machine. (uint8_t)",
-				12, from_little_endian<uint8_t>(12)
-			);
-
-			testForResult<uint8_t>(
-				"from_big_endian() on big endian machine. (uint8_t)",
-				12, from_big_endian<uint8_t>(12)
-			);
-
-			testForResult<int16_t>(
-				"from_little_endian() on big endian machine. (int16_t)",
-				swap_endianness<int16_t>(-22), from_little_endian<int16_t>(-22)
-			);
-
-			testForResult<int16_t>(
-				"from_big_endian() on big endian machine. (int16_t)",
-				-22, from_big_endian<int16_t>(-22)
-			);
-
-			testForResult<uint16_t>(
-				"from_little_endian() on big endian machine. (uint16_t)",
-				swap_endianness<uint16_t>(0x1234), from_little_endian<uint16_t>(0x1234)
-			);
-
-			testForResult<uint16_t>(
-				"from_big_endian() on big endian machine. (uint16_t)",
-				0x1234, from_big_endian<uint16_t>(0x1234)
-			);
-
-			testForResult<int32_t>(
-				"from_little_endian() on big endian machine. (int32_t)",
-				swap_endianness<int32_t>(1732584433), from_little_endian<int32_t>(1732584433)
-			);
-
-			testForResult<int32_t>(
-				"from_big_endian() on big endian machine. (int32_t)",
-				1732584433, from_big_endian<int32_t>(1732584433)
-			);
-
-			testForResult<uint32_t>(
-				"from_little_endian() on big endian machine. (uint32_t)",
-				swap_endianness<uint32_t>(0x12345678), from_little_endian<uint32_t>(0x12345678)
-			);
-
-			testForResult<uint32_t>(
-				"from_big_endian() on big endian machine. (uint32_t)",
-				0x12345678, from_big_endian<uint32_t>(0x12345678)
-			);
-
-			testForResult<float32_t>(
-				"from_little_endian() on big endian machine. (float32_t)",
-				swap_endianness<float32_t>(-127.287636f), from_little_endian<float32_t>(-127.287636f)
-			);
-
-			testForResult<float32_t>(
-				"from_big_endian() on big endian machine. (float32_t)",
-				-127.287636f, from_big_endian<float32_t>(-127.287636f)
-			);
-
-			testForResult<int64_t>(
-				"from_little_endian() on big endian machine. (int64_t)",
-				swap_endianness<uint64_t>(-1070935975390360287), from_little_endian<int64_t>(-1070935975390360287)
-			);
-
-			testForResult<int64_t>(
-				"from_big_endian() on big endian machine. (int64_t)",
-				-1070935975390360287, from_big_endian<int64_t>(-1070935975390360287)
-			);
-
-			testForResult<uint64_t>(
-				"from_little_endian() on big endian machine. (uint64_t)",
-				swap_endianness<uint64_t>(0xF123456789ABCDE1), from_little_endian<uint64_t>(0xF123456789ABCDE1)
-			);
-
-			testForResult<uint64_t>(
-				"from_big_endian() on big endian machine. (uint64_t)",
-				0xF123456789ABCDE1, from_big_endian<uint64_t>(0xF123456789ABCDE1)
-			);
-
-			testForResult<float64_t>(
-				"from_little_endian() on big endian machine. (float64_t)",
-				swap_endianness<float64_t>(-12787.287635894512879), from_little_endian<float64_t>(-12787.287635894512879)
-			);
-
-			testForResult<float64_t>(
-				"from_big_endian() on big endian machine. (float64_t)",
-				-12787.287635894512879, from_big_endian<float64_t>(-12787.287635894512879)
-			);
-		}
-		else if constexpr ( std::endian::native == std::endian::little )
-		{
-			testForResult<int8_t>(
-				"to_little_endian() on little endian machine. (int8_t)",
-				-3, to_little_endian<int8_t>(-3)
-			);
-
-			testForResult<int8_t>(
-				"to_big_endian() on little endian machine. (int8_t)",
-				-3, to_big_endian<int8_t>(-3)
-			);
-
-			testForResult<uint8_t>(
-				"to_little_endian() on little endian machine. (uint8_t)",
-				12, to_little_endian<uint8_t>(12)
-			);
-
-			testForResult<uint8_t>(
-				"to_big_endian() on little endian machine. (uint8_t)",
-				12, to_big_endian<uint8_t>(12)
-			);
-
-			testForResult<int16_t>(
-				"to_little_endian() on little endian machine. (int16_t)",
-				-22, to_little_endian<int16_t>(-22)
-			);
-
-			testForResult<int16_t>(
-				"to_big_endian() on little endian machine. (int16_t)",
-				swap_endianness<int16_t>(-22), to_big_endian<int16_t>(-22)
-			);
-
-			testForResult<uint16_t>(
-				"to_little_endian() on little endian machine. (uint16_t)",
-				0x1234, to_little_endian<uint16_t>(0x1234)
-			);
-
-			testForResult<uint16_t>(
-				"to_big_endian() on little endian machine. (uint16_t)",
-				swap_endianness<uint16_t>(0x1234), to_big_endian<uint16_t>(0x1234)
-			);
-
-			testForResult<int32_t>(
-				"to_little_endian() on little endian machine. (int32_t)",
-				1732584433, to_little_endian<int32_t>(1732584433)
-			);
-
-			testForResult<int32_t>(
-				"to_big_endian() on little endian machine. (int32_t)",
-				swap_endianness<int32_t>(1732584433), to_big_endian<int32_t>(1732584433)
-			);
-
-			testForResult<uint32_t>(
-				"to_little_endian() on little endian machine. (uint32_t)",
-				0x12345678, to_little_endian<uint32_t>(0x12345678)
-			);
-
-			testForResult<uint32_t>(
-				"to_big_endian() on little endian machine. (uint32_t)",
-				swap_endianness<uint32_t>(0x12345678), to_big_endian<uint32_t>(0x12345678)
-			);
-
-			testForResult<float32_t>(
-				"to_little_endian() on little endian machine. (float32_t)",
-				-127.287636f, to_little_endian<float32_t>(-127.287636f)
-			);
-
-			testForResult<float32_t>(
-				"to_big_endian() on little endian machine. (float32_t)",
-				swap_endianness<float32_t>(-127.287636f), to_big_endian<float32_t>(-127.287636f)
-			);
-
-			testForResult<int64_t>(
-				"to_little_endian() on little endian machine. (int64_t)",
-				-1070935975390360287, to_little_endian<int64_t>(-1070935975390360287)
-			);
-
-			testForResult<int64_t>(
-				"to_big_endian() on little endian machine. (int64_t)",
-				swap_endianness<uint64_t>(-1070935975390360287), to_big_endian<int64_t>(-1070935975390360287)
-			);
-
-			testForResult<uint64_t>(
-				"to_little_endian() on little endian machine. (uint64_t)",
-				0xF123456789ABCDE1, to_little_endian<uint64_t>(0xF123456789ABCDE1)
-			);
-
-			testForResult<uint64_t>(
-				"to_big_endian() on little endian machine. (uint64_t)",
-				swap_endianness<uint64_t>(0xF123456789ABCDE1), to_big_endian<uint64_t>(0xF123456789ABCDE1)
-			);
-
-			testForResult<float64_t>(
-				"to_little_endian() on little endian machine. (float64_t)",
-				-12787.287635894512879, to_little_endian<float64_t>(-12787.287635894512879)
-			);
-
-			testForResult<float64_t>(
-				"to_big_endian() on little endian machine. (float64_t)",
-				swap_endianness<float64_t>(-12787.287635894512879), to_big_endian<float64_t>(-12787.287635894512879)
-			);
-
-			/////////////////////////////////////////////////////////////
-
-			testForResult<int8_t>(
-				"from_little_endian() on little endian machine. (int8_t)",
-				-3, from_little_endian<int8_t>(-3)
-			);
-
-			testForResult<int8_t>(
-				"from_big_endian() on little endian machine. (int8_t)",
-				-3, from_big_endian<int8_t>(-3)
-			);
-
-			testForResult<uint8_t>(
-				"from_little_endian() on little endian machine. (uint8_t)",
-				12, from_little_endian<uint8_t>(12)
-			);
-
-			testForResult<uint8_t>(
-				"from_big_endian() on little endian machine. (uint8_t)",
-				12, from_big_endian<uint8_t>(12)
-			);
-
-			testForResult<int16_t>(
-				"from_little_endian() on little endian machine. (int16_t)",
-				-22, from_little_endian<int16_t>(-22)
-			);
-
-			testForResult<int16_t>(
-				"from_big_endian() on little endian machine. (int16_t)",
-				swap_endianness<int16_t>(-22), from_big_endian<int16_t>(-22)
-			);
-
-			testForResult<uint16_t>(
-				"from_little_endian() on little endian machine. (uint16_t)",
-				0x1234, from_little_endian<uint16_t>(0x1234)
-			);
-
-			testForResult<uint16_t>(
-				"from_big_endian() on little endian machine. (uint16_t)",
-				swap_endianness<uint16_t>(0x1234), from_big_endian<uint16_t>(0x1234)
-			);
-
-			testForResult<int32_t>(
-				"from_little_endian() on little endian machine. (int32_t)",
-				1732584433, from_little_endian<int32_t>(1732584433)
-			);
-
-			testForResult<int32_t>(
-				"from_big_endian() on little endian machine. (int32_t)",
-				swap_endianness<int32_t>(1732584433), from_big_endian<int32_t>(1732584433)
-			);
-
-			testForResult<uint32_t>(
-				"from_little_endian() on little endian machine. (uint32_t)",
-				0x12345678, from_little_endian<uint32_t>(0x12345678)
-			);
-
-			testForResult<uint32_t>(
-				"from_big_endian() on little endian machine. (uint32_t)",
-				swap_endianness<uint32_t>(0x12345678), from_big_endian<uint32_t>(0x12345678)
-			);
-
-			testForResult<float32_t>(
-				"from_little_endian() on little endian machine. (float32_t)",
-				-127.287636f, from_little_endian<float32_t>(-127.287636f)
-			);
-
-			testForResult<float32_t>(
-				"from_big_endian() on little endian machine. (float32_t)",
-				swap_endianness<float32_t>(-127.287636f), from_big_endian<float32_t>(-127.287636f)
-			);
-
-			testForResult<int64_t>(
-				"from_little_endian() on little endian machine. (int64_t)",
-				-1070935975390360287, from_little_endian<int64_t>(-1070935975390360287)
-			);
-
-			testForResult<int64_t>(
-				"from_big_endian() on little endian machine. (int64_t)",
-				swap_endianness<uint64_t>(-1070935975390360287), from_big_endian<int64_t>(-1070935975390360287)
-			);
-
-			testForResult<uint64_t>(
-				"from_little_endian() on little endian machine. (uint64_t)",
-				0xF123456789ABCDE1, from_little_endian<uint64_t>(0xF123456789ABCDE1)
-			);
-
-			testForResult<uint64_t>(
-				"from_big_endian() on little endian machine. (uint64_t)",
-				swap_endianness<uint64_t>(0xF123456789ABCDE1), from_big_endian<uint64_t>(0xF123456789ABCDE1)
-			);
-
-			testForResult<float64_t>(
-				"from_little_endian() on little endian machine. (float64_t)",
-				-12787.287635894512879, from_little_endian<float64_t>(-12787.287635894512879)
-			);
-
-			testForResult<float64_t>(
-				"from_big_endian() on little endian machine. (float64_t)",
-				swap_endianness<float64_t>(-12787.287635894512879), from_big_endian<float64_t>(-12787.287635894512879)
-			);
-		}
-	}
-#	pragma endregion
-
-#	pragma region SharedPtr
-	{
-		const SharedPtr<Animal> animal_ptr = SharedPtr<Pug>::make();
-		SharedPtr<Dog> dog_ptr = animal_ptr;
-
-		testForResult<const Animal*>(
-			"SharedPtr: Assignment references the same object.",
-			animal_ptr.get(), dog_ptr.get()
-		);
-
-		testForException<std::bad_cast>(
-			"SharedPtr: Upcast of incompatible object throws std::bad_cast exception.",
-			[&]()
-			{
-				SharedPtr<Cat> base_ptr = animal_ptr;
-			}
-		);
-
-		SharedPtr<int> shared_int = SharedPtr<int>::make(3);
-
-		bool destruct_test = false;
-
-		SharedPtr<NonVirtualBase> base_ptr = SharedPtr<NonVirtualSub>::make(&destruct_test);
-		base_ptr.clear();
-
-		testForResult<bool>(
-			"SharedPtr: Base pointer of non-polymorphic subclass calls actual object's destructor.",
-			destruct_test, true
-		);
-	}
-#	pragma endregion
+#include "TestClasses.h"
+
+
+#include <StdExt/Memory/BitMask.h>
+#include <StdExt/Memory/Endianess.h>
+#include <StdExt/Memory/SharedData.h>
+#include <StdExt/Memory/SharedPtr.h>
+
+#include <StdExt/Test/Test.h>
+
+#include <array>
+#include <string>
+#include <cstdint>
+
+using namespace std;
+using namespace StdExt;
+using namespace StdExt::Test;
+
+class alignas(32) HighAlign
+{
+	char mData[32];
+};
+
+void testMemory()
+{
+	constexpr uint16_t test_ushort_bits = 0x695A;
+	constexpr uint32_t test_uint_bits = 0x695A279C;
+
+	static_assert(prefixMask<uint32_t>(8) == 0xFF000000);
+	static_assert(prefixMask<uint32_t>(9) == 0xFF800000);
+	static_assert(prefixMask<uint32_t>(32) == 0xFFFFFFFF);
+	static_assert(prefixMask<uint32_t>(0) == 0);
+
+	static_assert(postfixMask<uint32_t>(32) == 0xFFFFFFFF);
+	static_assert(postfixMask<uint32_t>(0) == 0);
+	static_assert(postfixMask<uint32_t>(8) == 0xFF);
+	static_assert(postfixMask<uint32_t>(9) == 0x1FF);
+	
+	static_assert(prefixMask<uint16_t>(8) == 0xFF00);
+	static_assert(prefixMask<uint16_t>(9) == 0xFF80);
+
+	static_assert(postfixMask<uint16_t>(0) == 0);
+	static_assert(postfixMask<uint16_t>(8) == 0xFF);
+	static_assert(postfixMask<uint16_t>(9) == 0x1FF);
+
+	static_assert(bitMask<uint32_t>(23, 8) == 0x00FFFF00);
+	static_assert(bitMask<uint32_t>(31, 8) == 0xFFFFFF00);
+
+	static_assert(maskBits<uint32_t>(test_uint_bits, 23, 8) == 0x5A2700);
+	static_assert(maskBits<23, 8>(test_uint_bits) == 0x5A2700);
+
+	static_assert(maskBits<uint32_t>(test_uint_bits, 27, 5) == 0x95A2780);
+	static_assert(maskBits<19, 16>(test_uint_bits) == 0xA0000);
+
+	static_assert(maskValue<uint32_t>(test_uint_bits, 27, 5) == 0x4AD13C);
+	static_assert(maskValue<23, 8>(test_uint_bits) == 0x5A27);
+	
+#	pragma region StdExt::SharedData
+	{
+		const SharedData<int> const_shared_data(4);
+
+		const void* ptr = const_shared_data.data();
+
+		testForResult<int>(
+			"StdExt::SharedData properly default constructs metadata.",
+			0, *const_shared_data.metadata()
+		);
+
+		SharedData<int> shared_data(16);
+		
+		testForResult<size_t>(
+			"StdExt::SharedData reports correct size.",
+			16, shared_data.size()
+		);
+		
+		testForResult<bool>(
+			"StdExt::SharedData reports pointer to data after construction.",
+			true, nullptr != shared_data.data()
+		);
+
+		shared_data.makeNull();
+		
+		testForResult<bool>(
+			"StdExt::SharedData reports nullptr after makeNull() call.",
+			true, nullptr == shared_data.data()
+		);
+	}
+#	pragma endregion
+	
+#	pragma region StdExt::TaggedPtr
+	{
+		std::string str("Test string");
+		uint16_t tag_val = 16;
+
+		testForResult<std::string*>(
+			"StdExt::TaggedPtr.ptr() defaults to nullptr",
+			nullptr, TaggedPtr<uint16_t, std::string*>().ptr()
+		);
+
+		testForResult<uint16_t>(
+			"StdExt::TaggedPtr.tag() defaults to 0",
+			0, TaggedPtr<uint16_t, std::string*>().tag()
+		);
+
+#		pragma region StdExt::TaggedPtr.setPtr()
+		{
+			TaggedPtr<uint16_t, std::string*> tagged_ptr;
+			tagged_ptr.setPtr(&str);
+
+			testForResult<std::string*>(
+				"StdExt::TaggedPtr.setPtr() correctly sets ptr()",
+				&str, tagged_ptr.ptr()
+			);
+		}
+#		pragma endregion
+
+#		pragma region StdExt::TaggedPtr.setTag()
+		{
+			TaggedPtr<uint16_t, std::string*> tagged_ptr;
+			tagged_ptr.setTag(tag_val);
+
+			testForResult<uint16_t>(
+				"StdExt::TaggedPtr.setTag() correctly sets tag()",
+				tag_val, tagged_ptr.tag()
+			);
+		}
+#		pragma endregion
+
+#		pragma region StdExt::TaggedPtr.pack()
+		{
+			TaggedPtr<uint16_t, std::string*> tagged_ptr;
+			tagged_ptr.pack(tag_val, &str);
+
+			testForResult<uint16_t>(
+				"StdExt::TaggedPtr.pack() correctly sets tag()",
+				tag_val, tagged_ptr.tag()
+			);
+
+			testForResult<std::string*>(
+				"StdExt::TaggedPtr.pack() correctly sets ptr()",
+				&str, tagged_ptr.ptr()
+			);
+		}
+#		pragma endregion
+
+#		pragma region StdExt::TaggedPtr pointer dereferencing
+		{
+			TaggedPtr<uint16_t, std::string*> tagged_ptr;
+			tagged_ptr.pack(tag_val, &str);
+
+			testForResult<size_t>("StdExt::TaggedPtr[] correctly derferences pointer.",
+				str.size(), tagged_ptr->size()
+			);
+		}
+#		pragma endregion
+	}
+#	pragma endregion
+
+#	pragma region Alignment Tests
+	{
+		alignas(64) char mem_Buffer[95];
+		HighAlign* ha_ptr = access_as<HighAlign*>(&mem_Buffer[3]);
+		size_t space = 92;
+		bool ret{};
+
+		testByCheck(
+			"StdExt::align_for() success parameters.",
+			[&]()
+			{
+				ret = align_for<HighAlign>(ha_ptr, space);
+			},
+			[&]() -> bool
+			{
+				return (
+					ret &&
+					ha_ptr == access_as<HighAlign*>(&mem_Buffer[32]) &&
+					space == 63
+				);
+			}
+		);
+
+		ha_ptr = access_as<HighAlign*>(&mem_Buffer[64]);
+		space = 31;
+
+		testByCheck(
+			"StdExt::align_for() failure parameters.",
+			[&]()
+			{
+				ret = align_for<HighAlign>(ha_ptr, space);
+			},
+			[&]() -> bool
+			{
+				return (
+					!ret &&
+					ha_ptr == access_as<HighAlign*>(&mem_Buffer[64]) &&
+					space == 31
+				);
+			}
+		);
+
+		testForResult<bool>(
+			"StdExt::can_place_aligned() success parameters.",
+			true, can_place_aligned(64, 32, 80, 16)
+		);
+
+		testForResult<bool>(
+			"StdExt::can_place_aligned() failure parameters. (Destination is too small.)",
+			false, can_place_aligned(64, 32, 48, 16)
+		);
+
+		testForResult<bool>(
+			"StdExt::can_place_aligned() failure parameters. (No guarentee of enough space after alignemnt.)",
+			false, can_place_aligned(64, 32, 80, 8)
+		);
+
+		testForResult<bool>(
+			"StdExt::can_place_aligned<T>() success parameters.",
+			true, can_place_aligned<HighAlign>(48, 16)
+		);
+
+		testForResult<bool>(
+			"StdExt::can_place_aligned<T>() failure parameters. (Destination is too small.)",
+			false, can_place_aligned<HighAlign>(16, 8)
+		);
+
+		testForResult<bool>(
+			"StdExt::can_place_aligned<T>() failure parameters. (No guarentee of enough space after alignemnt.)",
+			false, can_place_aligned<HighAlign>(40, 16)
+		);
+	}
+#	pragma endregion
+
+#	pragma region Memory Overlaps
+	{
+		char mem_buffer[128];
+
+		testForResult<bool>(
+			"StdExt::memory_overlaps() success parameters. (Left starts after right.)",
+			true, memory_overlaps(&mem_buffer[16], 32, &mem_buffer[0], 32)
+		);
+
+		testForResult<bool>(
+			"StdExt::memory_overlaps() success parameters. (Right starts after left.)",
+			true, memory_overlaps(&mem_buffer[0], 32, &mem_buffer[16], 32)
+		);
+
+		testForResult<bool>(
+			"StdExt::memory_overlaps() success parameters. (Left encompases right.)",
+			true, memory_overlaps(&mem_buffer[0], 64, &mem_buffer[16], 32)
+		);
+
+		testForResult<bool>(
+			"StdExt::memory_overlaps() success parameters. (Right encompases left.)",
+			true, memory_overlaps(&mem_buffer[16], 32, &mem_buffer[0], 64)
+		);
+
+		testForResult<bool>(
+			"StdExt::memory_overlaps() non-overlap parameters.",
+			false, memory_overlaps(&mem_buffer[16], 32, &mem_buffer[64], 64)
+		);
+
+		std::string str_array[32];
+
+		testForResult<bool>(
+			"StdExt::memory_overlaps<T>() success parameters. (Left starts after right.)",
+			true,
+			memory_overlaps(
+				&str_array[4], 4,
+				&str_array[0], 6
+			)
+		);
+
+		testForResult<bool>(
+			"StdExt::memory_overlaps<T>() success parameters. (Right starts after left.)",
+			true,
+			memory_overlaps(
+				&str_array[2], 4,
+				&str_array[4], 4
+			)
+		);
+
+		testForResult<bool>(
+			"StdExt::memory_overlaps<T>() success parameters. (Left encompases right.)",
+			true, 
+			memory_overlaps(
+				&str_array[2], 8,
+				&str_array[4], 4
+			)
+		);
+
+		testForResult<bool>(
+			"StdExt::memory_overlaps<T>() success parameters. (Right encompases left.)",
+			true,
+			memory_overlaps(
+				&str_array[4], 4,
+				&str_array[2], 8
+			)
+		);
+
+		testForResult<bool>(
+			"StdExt::memory_overlaps<T>() non-overlap parameters.",
+			false,
+			memory_overlaps(
+				&str_array[4], 4,
+				&str_array[12], 8
+			)
+		);
+	}
+#	pragma endregion
+
+#	pragma region Endianness
+	{
+		testForResult<uint8_t>(
+			"Single byte types should not really have endianess. (uint8_t)",
+			12, swap_endianness<uint8_t>(12)
+		);
+
+		testForResult<int8_t>(
+			"Single byte types should not really have endianess. (int8_t)",
+			-3, swap_endianness<int8_t>(-3)
+		);
+
+		testForResult<bool>(
+			"Single byte types should not really have endianess. (bool)",
+			true, swap_endianness<bool>(true)
+		);
+
+		testForResult<uint16_t>(
+			"swap_endianness() works for two byte type (uint16_t)",
+			0x3412, swap_endianness<uint16_t>(0x1234)
+		);
+
+		testForResult<int16_t>(
+			"swap_endianness() works for two byte type (int16_t)",
+			60159, swap_endianness<int16_t>(-22)
+		);
+
+		testForResult<uint32_t>(
+			"swap_endianness() works for four byte type (uint32_t)",
+			0x78563412, swap_endianness<uint32_t>(0x12345678)
+		);
+
+		testForResult<int32_t>(
+			"swap_endianness() works for four byte type (int32_t)",
+			-249346713, swap_endianness<int32_t>(1732584433)
+		);
+
+		testForResult<bool>(
+			"swap_endianness() works for four byte type (float32_t)",
+			 true,
+			 approxEqual(4735.84473f, swap_endianness<float32_t>(-127.287636f))
+		);
+
+		testForResult<uint64_t>(
+			"swap_endianness() works for eight byte type (uint64_t)",
+			0xE1CDAB89674523F1, swap_endianness<uint64_t>(0xF123456789ABCDE1)
+		);
+
+		testForResult<int64_t>(
+			"swap_endianness() works for eight byte type (int64_t)",
+			2435791580108760049, swap_endianness<int64_t>(-1070935975390360287)
+		);
+
+		testForResult<bool>(
+			"swap_endianness() works for eight byte type (float64_t)",
+			 true,
+			 approxEqual(-12787.287635894512879, swap_endianness<float64_t>(5.524936185223521e-252))
+		);
+
+		if constexpr ( std::endian::native == std::endian::big )
+		{
+			testForResult<int8_t>(
+				"to_little_endian() on big endian machine. (int8_t)",
+				-3, to_little_endian<int8_t>(-3)
+			);
+
+			testForResult<uint8_t>(
+				"to_little_endian() on big endian machine. (uint8_t)",
+				12, to_little_endian<int8_t>(12)
+			);
+
+			testForResult<uint8_t>(
+				"to_big_endian() on big endian machine. (uint8_t)",
+				12, to_big_endian<uint8_t>(12)
+			);
+
+			testForResult<int8_t>(
+				"to_big_endian() on big endian machine. (int8_t)",
+				-3, to_big_endian<uint8_t>(-3)
+			);
+
+			testForResult<int16_t>(
+				"to_little_endian() on big endian machine. (int16_t)",
+				swap_endianness<int16_t>(-22), to_little_endian<int16_t>(-22)
+			);
+
+			testForResult<int16_t>(
+				"to_big_endian() on big endian machine. (int16_t)",
+				-22, to_big_endian<int16_t>(-22)
+			);
+
+			testForResult<uint16_t>(
+				"to_little_endian() on big endian machine. (uint16_t)",
+				swap_endianness<uint16_t>(0x1234), to_little_endian<uint16_t>(0x1234)
+			);
+
+			testForResult<uint16_t>(
+				"to_big_endian() on big endian machine. (uint16_t)",
+				0x1234, to_big_endian<uint16_t>(0x1234)
+			);
+
+			testForResult<int32_t>(
+				"to_little_endian() on big endian machine. (int32_t)",
+				swap_endianness<int32_t>(1732584433), to_little_endian<int32_t>(1732584433)
+			);
+
+			testForResult<int32_t>(
+				"to_big_endian() on big endian machine. (int32_t)",
+				1732584433, to_big_endian<int32_t>(1732584433)
+			);
+
+			testForResult<uint32_t>(
+				"to_little_endian() on big endian machine. (uint32_t)",
+				swap_endianness<uint32_t>(0x12345678), to_little_endian<uint32_t>(0x12345678)
+			);
+
+			testForResult<uint32_t>(
+				"to_big_endian() on big endian machine. (uint32_t)",
+				0x12345678, to_big_endian<uint32_t>(0x12345678)
+			);
+
+			testForResult<float32_t>(
+				"to_little_endian() on big endian machine. (float32_t)",
+				swap_endianness<float32_t>(-127.287636f), to_little_endian<float32_t>(-127.287636f)
+			);
+
+			testForResult<float32_t>(
+				"to_big_endian() on big endian machine. (float32_t)",
+				-127.287636f, to_big_endian<float32_t>(-127.287636f)
+			);
+
+			testForResult<int64_t>(
+				"to_little_endian() on big endian machine. (int64_t)",
+				swap_endianness<uint64_t>(-1070935975390360287), to_little_endian<int64_t>(-1070935975390360287)
+			);
+
+			testForResult<int64_t>(
+				"to_big_endian() on big endian machine. (int64_t)",
+				-1070935975390360287, to_big_endian<int64_t>(-1070935975390360287)
+			);
+
+			testForResult<uint64_t>(
+				"to_little_endian() on big endian machine. (uint64_t)",
+				swap_endianness<uint64_t>(0xF123456789ABCDE1), to_little_endian<uint64_t>(0xF123456789ABCDE1)
+			);
+
+			testForResult<uint64_t>(
+				"to_big_endian() on big endian machine. (uint64_t)",
+				0xF123456789ABCDE1, to_big_endian<uint64_t>(0xF123456789ABCDE1)
+			);
+
+			testForResult<float64_t>(
+				"to_little_endian() on big endian machine. (float64_t)",
+				swap_endianness<float64_t>(-12787.287635894512879), to_little_endian<float64_t>(-12787.287635894512879)
+			);
+
+			testForResult<float64_t>(
+				"to_big_endian() on big endian machine. (float64_t)",
+				-12787.287635894512879, to_big_endian<float64_t>(-12787.287635894512879)
+			);
+
+			/////////////////////////////////////////////////////////////
+
+			testForResult<int8_t>(
+				"from_little_endian() on big endian machine. (int8_t)",
+				-3, from_little_endian<int8_t>(-3)
+			);
+
+			testForResult<int8_t>(
+				"from_big_endian() on big endian machine. (int8_t)",
+				-3, from_big_endian<int8_t>(-3)
+			);
+
+			testForResult<uint8_t>(
+				"from_little_endian() on big endian machine. (uint8_t)",
+				12, from_little_endian<uint8_t>(12)
+			);
+
+			testForResult<uint8_t>(
+				"from_big_endian() on big endian machine. (uint8_t)",
+				12, from_big_endian<uint8_t>(12)
+			);
+
+			testForResult<int16_t>(
+				"from_little_endian() on big endian machine. (int16_t)",
+				swap_endianness<int16_t>(-22), from_little_endian<int16_t>(-22)
+			);
+
+			testForResult<int16_t>(
+				"from_big_endian() on big endian machine. (int16_t)",
+				-22, from_big_endian<int16_t>(-22)
+			);
+
+			testForResult<uint16_t>(
+				"from_little_endian() on big endian machine. (uint16_t)",
+				swap_endianness<uint16_t>(0x1234), from_little_endian<uint16_t>(0x1234)
+			);
+
+			testForResult<uint16_t>(
+				"from_big_endian() on big endian machine. (uint16_t)",
+				0x1234, from_big_endian<uint16_t>(0x1234)
+			);
+
+			testForResult<int32_t>(
+				"from_little_endian() on big endian machine. (int32_t)",
+				swap_endianness<int32_t>(1732584433), from_little_endian<int32_t>(1732584433)
+			);
+
+			testForResult<int32_t>(
+				"from_big_endian() on big endian machine. (int32_t)",
+				1732584433, from_big_endian<int32_t>(1732584433)
+			);
+
+			testForResult<uint32_t>(
+				"from_little_endian() on big endian machine. (uint32_t)",
+				swap_endianness<uint32_t>(0x12345678), from_little_endian<uint32_t>(0x12345678)
+			);
+
+			testForResult<uint32_t>(
+				"from_big_endian() on big endian machine. (uint32_t)",
+				0x12345678, from_big_endian<uint32_t>(0x12345678)
+			);
+
+			testForResult<float32_t>(
+				"from_little_endian() on big endian machine. (float32_t)",
+				swap_endianness<float32_t>(-127.287636f), from_little_endian<float32_t>(-127.287636f)
+			);
+
+			testForResult<float32_t>(
+				"from_big_endian() on big endian machine. (float32_t)",
+				-127.287636f, from_big_endian<float32_t>(-127.287636f)
+			);
+
+			testForResult<int64_t>(
+				"from_little_endian() on big endian machine. (int64_t)",
+				swap_endianness<uint64_t>(-1070935975390360287), from_little_endian<int64_t>(-1070935975390360287)
+			);
+
+			testForResult<int64_t>(
+				"from_big_endian() on big endian machine. (int64_t)",
+				-1070935975390360287, from_big_endian<int64_t>(-1070935975390360287)
+			);
+
+			testForResult<uint64_t>(
+				"from_little_endian() on big endian machine. (uint64_t)",
+				swap_endianness<uint64_t>(0xF123456789ABCDE1), from_little_endian<uint64_t>(0xF123456789ABCDE1)
+			);
+
+			testForResult<uint64_t>(
+				"from_big_endian() on big endian machine. (uint64_t)",
+				0xF123456789ABCDE1, from_big_endian<uint64_t>(0xF123456789ABCDE1)
+			);
+
+			testForResult<float64_t>(
+				"from_little_endian() on big endian machine. (float64_t)",
+				swap_endianness<float64_t>(-12787.287635894512879), from_little_endian<float64_t>(-12787.287635894512879)
+			);
+
+			testForResult<float64_t>(
+				"from_big_endian() on big endian machine. (float64_t)",
+				-12787.287635894512879, from_big_endian<float64_t>(-12787.287635894512879)
+			);
+		}
+		else if constexpr ( std::endian::native == std::endian::little )
+		{
+			testForResult<int8_t>(
+				"to_little_endian() on little endian machine. (int8_t)",
+				-3, to_little_endian<int8_t>(-3)
+			);
+
+			testForResult<int8_t>(
+				"to_big_endian() on little endian machine. (int8_t)",
+				-3, to_big_endian<int8_t>(-3)
+			);
+
+			testForResult<uint8_t>(
+				"to_little_endian() on little endian machine. (uint8_t)",
+				12, to_little_endian<uint8_t>(12)
+			);
+
+			testForResult<uint8_t>(
+				"to_big_endian() on little endian machine. (uint8_t)",
+				12, to_big_endian<uint8_t>(12)
+			);
+
+			testForResult<int16_t>(
+				"to_little_endian() on little endian machine. (int16_t)",
+				-22, to_little_endian<int16_t>(-22)
+			);
+
+			testForResult<int16_t>(
+				"to_big_endian() on little endian machine. (int16_t)",
+				swap_endianness<int16_t>(-22), to_big_endian<int16_t>(-22)
+			);
+
+			testForResult<uint16_t>(
+				"to_little_endian() on little endian machine. (uint16_t)",
+				0x1234, to_little_endian<uint16_t>(0x1234)
+			);
+
+			testForResult<uint16_t>(
+				"to_big_endian() on little endian machine. (uint16_t)",
+				swap_endianness<uint16_t>(0x1234), to_big_endian<uint16_t>(0x1234)
+			);
+
+			testForResult<int32_t>(
+				"to_little_endian() on little endian machine. (int32_t)",
+				1732584433, to_little_endian<int32_t>(1732584433)
+			);
+
+			testForResult<int32_t>(
+				"to_big_endian() on little endian machine. (int32_t)",
+				swap_endianness<int32_t>(1732584433), to_big_endian<int32_t>(1732584433)
+			);
+
+			testForResult<uint32_t>(
+				"to_little_endian() on little endian machine. (uint32_t)",
+				0x12345678, to_little_endian<uint32_t>(0x12345678)
+			);
+
+			testForResult<uint32_t>(
+				"to_big_endian() on little endian machine. (uint32_t)",
+				swap_endianness<uint32_t>(0x12345678), to_big_endian<uint32_t>(0x12345678)
+			);
+
+			testForResult<float32_t>(
+				"to_little_endian() on little endian machine. (float32_t)",
+				-127.287636f, to_little_endian<float32_t>(-127.287636f)
+			);
+
+			testForResult<float32_t>(
+				"to_big_endian() on little endian machine. (float32_t)",
+				swap_endianness<float32_t>(-127.287636f), to_big_endian<float32_t>(-127.287636f)
+			);
+
+			testForResult<int64_t>(
+				"to_little_endian() on little endian machine. (int64_t)",
+				-1070935975390360287, to_little_endian<int64_t>(-1070935975390360287)
+			);
+
+			testForResult<int64_t>(
+				"to_big_endian() on little endian machine. (int64_t)",
+				swap_endianness<uint64_t>(-1070935975390360287), to_big_endian<int64_t>(-1070935975390360287)
+			);
+
+			testForResult<uint64_t>(
+				"to_little_endian() on little endian machine. (uint64_t)",
+				0xF123456789ABCDE1, to_little_endian<uint64_t>(0xF123456789ABCDE1)
+			);
+
+			testForResult<uint64_t>(
+				"to_big_endian() on little endian machine. (uint64_t)",
+				swap_endianness<uint64_t>(0xF123456789ABCDE1), to_big_endian<uint64_t>(0xF123456789ABCDE1)
+			);
+
+			testForResult<float64_t>(
+				"to_little_endian() on little endian machine. (float64_t)",
+				-12787.287635894512879, to_little_endian<float64_t>(-12787.287635894512879)
+			);
+
+			testForResult<float64_t>(
+				"to_big_endian() on little endian machine. (float64_t)",
+				swap_endianness<float64_t>(-12787.287635894512879), to_big_endian<float64_t>(-12787.287635894512879)
+			);
+
+			/////////////////////////////////////////////////////////////
+
+			testForResult<int8_t>(
+				"from_little_endian() on little endian machine. (int8_t)",
+				-3, from_little_endian<int8_t>(-3)
+			);
+
+			testForResult<int8_t>(
+				"from_big_endian() on little endian machine. (int8_t)",
+				-3, from_big_endian<int8_t>(-3)
+			);
+
+			testForResult<uint8_t>(
+				"from_little_endian() on little endian machine. (uint8_t)",
+				12, from_little_endian<uint8_t>(12)
+			);
+
+			testForResult<uint8_t>(
+				"from_big_endian() on little endian machine. (uint8_t)",
+				12, from_big_endian<uint8_t>(12)
+			);
+
+			testForResult<int16_t>(
+				"from_little_endian() on little endian machine. (int16_t)",
+				-22, from_little_endian<int16_t>(-22)
+			);
+
+			testForResult<int16_t>(
+				"from_big_endian() on little endian machine. (int16_t)",
+				swap_endianness<int16_t>(-22), from_big_endian<int16_t>(-22)
+			);
+
+			testForResult<uint16_t>(
+				"from_little_endian() on little endian machine. (uint16_t)",
+				0x1234, from_little_endian<uint16_t>(0x1234)
+			);
+
+			testForResult<uint16_t>(
+				"from_big_endian() on little endian machine. (uint16_t)",
+				swap_endianness<uint16_t>(0x1234), from_big_endian<uint16_t>(0x1234)
+			);
+
+			testForResult<int32_t>(
+				"from_little_endian() on little endian machine. (int32_t)",
+				1732584433, from_little_endian<int32_t>(1732584433)
+			);
+
+			testForResult<int32_t>(
+				"from_big_endian() on little endian machine. (int32_t)",
+				swap_endianness<int32_t>(1732584433), from_big_endian<int32_t>(1732584433)
+			);
+
+			testForResult<uint32_t>(
+				"from_little_endian() on little endian machine. (uint32_t)",
+				0x12345678, from_little_endian<uint32_t>(0x12345678)
+			);
+
+			testForResult<uint32_t>(
+				"from_big_endian() on little endian machine. (uint32_t)",
+				swap_endianness<uint32_t>(0x12345678), from_big_endian<uint32_t>(0x12345678)
+			);
+
+			testForResult<float32_t>(
+				"from_little_endian() on little endian machine. (float32_t)",
+				-127.287636f, from_little_endian<float32_t>(-127.287636f)
+			);
+
+			testForResult<float32_t>(
+				"from_big_endian() on little endian machine. (float32_t)",
+				swap_endianness<float32_t>(-127.287636f), from_big_endian<float32_t>(-127.287636f)
+			);
+
+			testForResult<int64_t>(
+				"from_little_endian() on little endian machine. (int64_t)",
+				-1070935975390360287, from_little_endian<int64_t>(-1070935975390360287)
+			);
+
+			testForResult<int64_t>(
+				"from_big_endian() on little endian machine. (int64_t)",
+				swap_endianness<uint64_t>(-1070935975390360287), from_big_endian<int64_t>(-1070935975390360287)
+			);
+
+			testForResult<uint64_t>(
+				"from_little_endian() on little endian machine. (uint64_t)",
+				0xF123456789ABCDE1, from_little_endian<uint64_t>(0xF123456789ABCDE1)
+			);
+
+			testForResult<uint64_t>(
+				"from_big_endian() on little endian machine. (uint64_t)",
+				swap_endianness<uint64_t>(0xF123456789ABCDE1), from_big_endian<uint64_t>(0xF123456789ABCDE1)
+			);
+
+			testForResult<float64_t>(
+				"from_little_endian() on little endian machine. (float64_t)",
+				-12787.287635894512879, from_little_endian<float64_t>(-12787.287635894512879)
+			);
+
+			testForResult<float64_t>(
+				"from_big_endian() on little endian machine. (float64_t)",
+				swap_endianness<float64_t>(-12787.287635894512879), from_big_endian<float64_t>(-12787.287635894512879)
+			);
+		}
+	}
+#	pragma endregion
+
+#	pragma region SharedPtr
+	{
+		const SharedPtr<Animal> animal_ptr = SharedPtr<Pug>::make();
+		SharedPtr<Dog> dog_ptr = animal_ptr;
+
+		testForResult<const Animal*>(
+			"SharedPtr: Assignment references the same object.",
+			animal_ptr.get(), dog_ptr.get()
+		);
+
+		testForException<std::bad_cast>(
+			"SharedPtr: Upcast of incompatible object throws std::bad_cast exception.",
+			[&]()
+			{
+				SharedPtr<Cat> base_ptr = animal_ptr;
+			}
+		);
+
+		SharedPtr<int> shared_int = SharedPtr<int>::make(3);
+
+		bool destruct_test = false;
+
+		SharedPtr<NonVirtualBase> base_ptr = SharedPtr<NonVirtualSub>::make(&destruct_test);
+		base_ptr.clear();
+
+		testForResult<bool>(
+			"SharedPtr: Base pointer of non-polymorphic subclass calls actual object's destructor.",
+			destruct_test, true
+		);
+	}
+#	pragma endregion
 }