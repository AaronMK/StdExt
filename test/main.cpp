--- conflicted
+++ resolved
@@ -1,39 +1,36 @@
-extern void testAny();
-extern void testInPlace();
-extern void testCollections();
-extern void testMemory();
-extern void testSignals();
-extern void testNumber();
-extern void testVec();
-extern void testMatrix();
-extern void testConcurrent();
-extern void testSerialize();
-extern void testString();
-extern void testUnicode();
-extern void testTypeInfo();
-extern void testUtility();
-extern void testIpComm();
-extern void testStreams();
-
-int main()
-{
-<<<<<<< HEAD
-	testStreams();
-	testString();
-	testIpComm();
-=======
-	testMemory();
->>>>>>> dfa9afac
-	testUtility();
-	testUnicode();
-	testTypeInfo();
-	testCollections();
-	testVec();
-	testSerialize();
-	testConcurrent();
-	testMatrix();
-	testNumber();
-	testSignals();
-	testInPlace();
-	testAny();
+extern void testAny();
+extern void testInPlace();
+extern void testCollections();
+extern void testMemory();
+extern void testSignals();
+extern void testNumber();
+extern void testVec();
+extern void testMatrix();
+extern void testConcurrent();
+extern void testSerialize();
+extern void testString();
+extern void testUnicode();
+extern void testTypeInfo();
+extern void testUtility();
+extern void testIpComm();
+extern void testStreams();
+
+int main()
+{
+	testStreams();
+	testString();
+	testIpComm();
+	testMemory();
+	testUtility();
+	testUnicode();
+	testTypeInfo();
+	testCollections();
+	testVec();
+	testSerialize();
+	testConcurrent();
+	testMatrix();
+	testNumber();
+	testSignals();
+	testInPlace();
+	testAny();
 }