extern void testConst();
extern void testAny();
extern void testInPlace();
extern void testCollections();
extern void testCallableTraits();
extern void testCallable();
extern void testMemory();
extern void testSignals();
extern void testNumber();
extern void testVec();
extern void testMatrix();
extern void testConcurrent();
extern void testSerialize();
extern void testString();
extern void testTypeInfo();
extern void testUtility();
extern void testIpComm();
extern void testStreams();

int main()
{
<<<<<<< HEAD
	testStreams();
	testString();
	testIpComm();
=======
	testCallable();
	testConcurrent();
	testCallableTraits();
	testString();
>>>>>>> 46fd91c3
	testMemory();
	testConst();
	testUtility();
	testTypeInfo();
	testCollections();
	testVec();
	testSerialize();
<<<<<<< HEAD
	testConcurrent();
=======
>>>>>>> 46fd91c3
	testMatrix();
	testNumber();
	testSignals();
	testInPlace();
	testAny();

	return 0;
}
<|MERGE_RESOLUTION|>--- conflicted
+++ resolved
@@ -1,50 +1,44 @@
-extern void testConst();
-extern void testAny();
-extern void testInPlace();
-extern void testCollections();
-extern void testCallableTraits();
-extern void testCallable();
-extern void testMemory();
-extern void testSignals();
-extern void testNumber();
-extern void testVec();
-extern void testMatrix();
-extern void testConcurrent();
-extern void testSerialize();
-extern void testString();
-extern void testTypeInfo();
-extern void testUtility();
-extern void testIpComm();
-extern void testStreams();
-
-int main()
-{
-<<<<<<< HEAD
-	testStreams();
-	testString();
-	testIpComm();
-=======
-	testCallable();
-	testConcurrent();
-	testCallableTraits();
-	testString();
->>>>>>> 46fd91c3
-	testMemory();
-	testConst();
-	testUtility();
-	testTypeInfo();
-	testCollections();
-	testVec();
-	testSerialize();
-<<<<<<< HEAD
-	testConcurrent();
-=======
->>>>>>> 46fd91c3
-	testMatrix();
-	testNumber();
-	testSignals();
-	testInPlace();
-	testAny();
-
-	return 0;
-}
+extern void testConst();
+extern void testAny();
+extern void testInPlace();
+extern void testCollections();
+extern void testCallableTraits();
+extern void testCallable();
+extern void testMemory();
+extern void testSignals();
+extern void testNumber();
+extern void testVec();
+extern void testMatrix();
+extern void testConcurrent();
+extern void testSerialize();
+extern void testString();
+extern void testTypeInfo();
+extern void testUtility();
+extern void testIpComm();
+extern void testStreams();
+
+int main()
+{
+	testCallable();
+	testConcurrent();
+	testCallableTraits();
+	testString();
+	testStreams();
+	testString();
+	testIpComm();
+	testMemory();
+	testConst();
+	testUtility();
+	testTypeInfo();
+	testCollections();
+	testVec();
+	testSerialize();
+	testConcurrent();
+	testMatrix();
+	testNumber();
+	testSignals();
+	testInPlace();
+	testAny();
+
+	return 0;
+}