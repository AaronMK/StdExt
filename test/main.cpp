extern void testConst();
extern void testAny();
extern void testInPlace();
extern void testCollections();
extern void testMemory();
extern void testSignals();
extern void testNumber();
extern void testVec();
extern void testMatrix();
extern void testConcurrent();
extern void testSerialize();
extern void testString();
extern void testUnicode();
extern void testTypeInfo();
extern void testUtility();

<<<<<<< HEAD
#include <StdExt/Concurrent/CallableTask.h>
#include <StdExt/Concurrent/Scheduler.h>
#include <iostream>

using namespace StdExt;
using namespace StdExt::Concurrent;

class TestTask : Task<int, int, int>
{
public:
	TestTask()
	{
	}

protected:
	int run(int a, int b) override
	{
		return a + b;
	}
};

class TestTaskVoid : Task<void, int, int>
{
public:
	TestTaskVoid()
	{
	}

protected:
	void run(int a, int b) override
	{
		std::cout << a + b << std::endl;
	}
};

class TestTaskVoidRet : Task<int>
{
public:
	TestTaskVoidRet()
	{
	}

protected:
	int run() override
	{
		return 5;
	}
};

class TestTaskVoidVoid : Task<void>
{
public:
	TestTaskVoidVoid()
	{
	}

protected:
	void run() override
	{
		std::cout << 5 << std::endl;
	}
};

int main()
{
	Scheduler main_scheduler(u8"main()");
	
	int i = 0;

	auto testFunc = makeTask(
		[&](int param)
		{
			i = param;
		}
	);

	main_scheduler.addTask(testFunc, 1);

=======
int main()
{
>>>>>>> 7a6b80cb
	testConcurrent();
	testString();
	testUnicode();
	testMemory();
	testConst();
	testUtility();
	testTypeInfo();
	testCollections();
	testVec();
	testSerialize();
	testMatrix();
	testNumber();
	testSignals();
	testInPlace();
	testAny();
}
<|MERGE_RESOLUTION|>--- conflicted
+++ resolved
@@ -1,115 +1,34 @@
-extern void testConst();
-extern void testAny();
-extern void testInPlace();
-extern void testCollections();
-extern void testMemory();
-extern void testSignals();
-extern void testNumber();
-extern void testVec();
-extern void testMatrix();
-extern void testConcurrent();
-extern void testSerialize();
-extern void testString();
-extern void testUnicode();
-extern void testTypeInfo();
-extern void testUtility();
-
-<<<<<<< HEAD
-#include <StdExt/Concurrent/CallableTask.h>
-#include <StdExt/Concurrent/Scheduler.h>
-#include <iostream>
-
-using namespace StdExt;
-using namespace StdExt::Concurrent;
-
-class TestTask : Task<int, int, int>
-{
-public:
-	TestTask()
-	{
-	}
-
-protected:
-	int run(int a, int b) override
-	{
-		return a + b;
-	}
-};
-
-class TestTaskVoid : Task<void, int, int>
-{
-public:
-	TestTaskVoid()
-	{
-	}
-
-protected:
-	void run(int a, int b) override
-	{
-		std::cout << a + b << std::endl;
-	}
-};
-
-class TestTaskVoidRet : Task<int>
-{
-public:
-	TestTaskVoidRet()
-	{
-	}
-
-protected:
-	int run() override
-	{
-		return 5;
-	}
-};
-
-class TestTaskVoidVoid : Task<void>
-{
-public:
-	TestTaskVoidVoid()
-	{
-	}
-
-protected:
-	void run() override
-	{
-		std::cout << 5 << std::endl;
-	}
-};
-
-int main()
-{
-	Scheduler main_scheduler(u8"main()");
-	
-	int i = 0;
-
-	auto testFunc = makeTask(
-		[&](int param)
-		{
-			i = param;
-		}
-	);
-
-	main_scheduler.addTask(testFunc, 1);
-
-=======
-int main()
-{
->>>>>>> 7a6b80cb
-	testConcurrent();
-	testString();
-	testUnicode();
-	testMemory();
-	testConst();
-	testUtility();
-	testTypeInfo();
-	testCollections();
-	testVec();
-	testSerialize();
-	testMatrix();
-	testNumber();
-	testSignals();
-	testInPlace();
-	testAny();
-}
+extern void testConst();
+extern void testAny();
+extern void testInPlace();
+extern void testCollections();
+extern void testMemory();
+extern void testSignals();
+extern void testNumber();
+extern void testVec();
+extern void testMatrix();
+extern void testConcurrent();
+extern void testSerialize();
+extern void testString();
+extern void testUnicode();
+extern void testTypeInfo();
+extern void testUtility();
+
+int main()
+{
+	testConcurrent();
+	testString();
+	testUnicode();
+	testMemory();
+	testConst();
+	testUtility();
+	testTypeInfo();
+	testCollections();
+	testVec();
+	testSerialize();
+	testMatrix();
+	testNumber();
+	testSignals();
+	testInPlace();
+	testAny();
+}