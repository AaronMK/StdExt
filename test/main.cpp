--- conflicted
+++ resolved
@@ -1,39 +1,30 @@
-extern void testAny();
-extern void testInPlace();
-extern void testCollections();
-extern void testMemory();
-extern void testSignals();
-extern void testFunctionPtr();
-extern void testNumber();
-extern void testVec();
-extern void testMatrix();
-extern void testConcurrent();
-<<<<<<< HEAD
-extern void testString();
-extern void testUnicode();
-
-#include <StdExt/Concurrent/Producer.h>
-
-int main()
-{
-	testUnicode();
-	testString();
-	testConcurrent();
-=======
-extern void testSerialize();
-
-int main()
-{
->>>>>>> 7786ff55
-	testVec();
-	testSerialize();
-	testConcurrent();
-	testMatrix();
-	testNumber();
-	testFunctionPtr();
-	testSignals();
-	testMemory();
-	testCollections();
-	testInPlace();
-	testAny();
+extern void testAny();
+extern void testInPlace();
+extern void testCollections();
+extern void testMemory();
+extern void testSignals();
+extern void testFunctionPtr();
+extern void testNumber();
+extern void testVec();
+extern void testMatrix();
+extern void testConcurrent();
+extern void testSerialize();
+extern void testString();
+extern void testUnicode();
+
+int main()
+{
+	testVec();
+	testSerialize();
+	testUnicode();
+	testString();
+	testConcurrent();
+	testMatrix();
+	testNumber();
+	testFunctionPtr();
+	testSignals();
+	testMemory();
+	testCollections();
+	testInPlace();
+	testAny();
 }