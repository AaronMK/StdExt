--- conflicted
+++ resolved
@@ -1,83 +1,82 @@
-﻿<?xml version="1.0" encoding="utf-8"?>
-<Project ToolsVersion="4.0" xmlns="http://schemas.microsoft.com/developer/msbuild/2003">
-  <ItemGroup>
-    <Filter Include="Source Files">
-      <UniqueIdentifier>{4FC737F1-C7A5-4376-A066-2A32D752A2FF}</UniqueIdentifier>
-      <Extensions>cpp;c;cc;cxx;c++;cppm;ixx;def;odl;idl;hpj;bat;asm;asmx</Extensions>
-    </Filter>
-  </ItemGroup>
-  <ItemGroup>
-    <ClCompile Include="..\..\test\Any_Test.cpp">
-      <Filter>Source Files</Filter>
-    </ClCompile>
-    <ClCompile Include="..\..\test\Collections_Test.cpp">
-      <Filter>Source Files</Filter>
-    </ClCompile>
-    <ClCompile Include="..\..\test\Concepts_Test.cpp">
-      <Filter>Source Files</Filter>
-    </ClCompile>
-    <ClCompile Include="..\..\test\Concurrent_Test.cpp">
-      <Filter>Source Files</Filter>
-    </ClCompile>
-    <ClCompile Include="..\..\test\InPlace_test.cpp">
-      <Filter>Source Files</Filter>
-    </ClCompile>
-    <ClCompile Include="..\..\test\main.cpp">
-      <Filter>Source Files</Filter>
-    </ClCompile>
-    <ClCompile Include="..\..\test\Matrix_Test.cpp">
-      <Filter>Source Files</Filter>
-    </ClCompile>
-    <ClCompile Include="..\..\test\Memory_test.cpp">
-      <Filter>Source Files</Filter>
-    </ClCompile>
-    <ClCompile Include="..\..\test\Number_Test.cpp">
-      <Filter>Source Files</Filter>
-    </ClCompile>
-    <ClCompile Include="..\..\test\Signal_Test.cpp">
-      <Filter>Source Files</Filter>
-    </ClCompile>
-    <ClCompile Include="..\..\test\TestClasses.cpp">
-      <Filter>Source Files</Filter>
-    </ClCompile>
-    <ClCompile Include="..\..\test\Vec_Test.cpp">
-      <Filter>Source Files</Filter>
-    </ClCompile>
-    <ClCompile Include="..\..\test\Serialize_test.cpp">
-      <Filter>Source Files</Filter>
-    </ClCompile>
-    <ClCompile Include="..\..\test\TypeInfo_test.cpp">
-      <Filter>Source Files</Filter>
-    </ClCompile>
-    <ClCompile Include="..\..\test\String_Test.cpp">
-      <Filter>Source Files</Filter>
-    </ClCompile>
-    <ClCompile Include="..\..\test\Utility_test.cpp">
-      <Filter>Source Files</Filter>
-    </ClCompile>
-    <ClCompile Include="..\..\test\CallableTraits_test.cpp">
-      <Filter>Source Files</Filter>
-    </ClCompile>
-<<<<<<< HEAD
-    <ClCompile Include="..\..\test\IpComm_test.cpp">
-      <Filter>Source Files</Filter>
-    </ClCompile>
-    <ClCompile Include="..\..\test\Stream_Test.cpp">
-=======
-    <ClCompile Include="..\..\test\Const_test.cpp">
-      <Filter>Source Files</Filter>
-    </ClCompile>
-    <ClCompile Include="..\..\test\Callable_test.cpp">
->>>>>>> 46fd91c3
-      <Filter>Source Files</Filter>
-    </ClCompile>
-  </ItemGroup>
-  <ItemGroup>
-    <ClInclude Include="..\..\test\TestClasses.h">
-      <Filter>Source Files</Filter>
-    </ClInclude>
-    <ClInclude Include="..\..\test\SerializeTesting.h">
-      <Filter>Source Files</Filter>
-    </ClInclude>
-  </ItemGroup>
+﻿<?xml version="1.0" encoding="utf-8"?>
+<Project ToolsVersion="4.0" xmlns="http://schemas.microsoft.com/developer/msbuild/2003">
+  <ItemGroup>
+    <Filter Include="Source Files">
+      <UniqueIdentifier>{4FC737F1-C7A5-4376-A066-2A32D752A2FF}</UniqueIdentifier>
+      <Extensions>cpp;c;cc;cxx;c++;cppm;ixx;def;odl;idl;hpj;bat;asm;asmx</Extensions>
+    </Filter>
+  </ItemGroup>
+  <ItemGroup>
+    <ClCompile Include="..\..\test\Any_Test.cpp">
+      <Filter>Source Files</Filter>
+    </ClCompile>
+    <ClCompile Include="..\..\test\Collections_Test.cpp">
+      <Filter>Source Files</Filter>
+    </ClCompile>
+    <ClCompile Include="..\..\test\Concepts_Test.cpp">
+      <Filter>Source Files</Filter>
+    </ClCompile>
+    <ClCompile Include="..\..\test\Concurrent_Test.cpp">
+      <Filter>Source Files</Filter>
+    </ClCompile>
+    <ClCompile Include="..\..\test\InPlace_test.cpp">
+      <Filter>Source Files</Filter>
+    </ClCompile>
+    <ClCompile Include="..\..\test\main.cpp">
+      <Filter>Source Files</Filter>
+    </ClCompile>
+    <ClCompile Include="..\..\test\Matrix_Test.cpp">
+      <Filter>Source Files</Filter>
+    </ClCompile>
+    <ClCompile Include="..\..\test\Memory_test.cpp">
+      <Filter>Source Files</Filter>
+    </ClCompile>
+    <ClCompile Include="..\..\test\Number_Test.cpp">
+      <Filter>Source Files</Filter>
+    </ClCompile>
+    <ClCompile Include="..\..\test\Signal_Test.cpp">
+      <Filter>Source Files</Filter>
+    </ClCompile>
+    <ClCompile Include="..\..\test\TestClasses.cpp">
+      <Filter>Source Files</Filter>
+    </ClCompile>
+    <ClCompile Include="..\..\test\Vec_Test.cpp">
+      <Filter>Source Files</Filter>
+    </ClCompile>
+    <ClCompile Include="..\..\test\Serialize_test.cpp">
+      <Filter>Source Files</Filter>
+    </ClCompile>
+    <ClCompile Include="..\..\test\TypeInfo_test.cpp">
+      <Filter>Source Files</Filter>
+    </ClCompile>
+    <ClCompile Include="..\..\test\String_Test.cpp">
+      <Filter>Source Files</Filter>
+    </ClCompile>
+    <ClCompile Include="..\..\test\Utility_test.cpp">
+      <Filter>Source Files</Filter>
+    </ClCompile>
+    <ClCompile Include="..\..\test\CallableTraits_test.cpp">
+      <Filter>Source Files</Filter>
+    </ClCompile>
+    <ClCompile Include="..\..\test\Const_test.cpp">
+      <Filter>Source Files</Filter>
+    </ClCompile>
+    <ClCompile Include="..\..\test\Callable_test.cpp">
+      <Filter>Source Files</Filter>
+    </ClCompile>
+    <ClCompile Include="..\..\test\IpComm_test.cpp">
+      <Filter>Source Files</Filter>
+    </ClCompile>
+    <ClCompile Include="..\..\test\Stream_Test.cpp">
+      <Filter>Source Files</Filter>
+    </ClCompile>
+  </ItemGroup>
+  <ItemGroup>
+    <ClInclude Include="..\..\test\TestClasses.h">
+      <Filter>Source Files</Filter>
+    </ClInclude>
+    <ClInclude Include="..\..\test\SerializeTesting.h">
+      <Filter>Source Files</Filter>
+    </ClInclude>
+  </ItemGroup>
 </Project>