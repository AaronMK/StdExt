cmake_minimum_required(VERSION 3.12.0)
project(StdExt)

list(APPEND CMAKE_PREFIX_PATH include)

set(PUBLIC_HEADERS
<<<<<<< HEAD
    include/StdExt/Any.h
    include/StdExt/Buffer.h
    include/StdExt/CallableTraits.h
    include/StdExt/Compare.h
    include/StdExt/Concepts.h
    include/StdExt/Exceptions.h
    include/StdExt/FunctionPtr.h
    include/StdExt/InPlace.h
    include/StdExt/Matrix.h
    include/StdExt/Number.h
    include/StdExt/Platform.h
    include/StdExt/StdExt.h
    include/StdExt/String.h
    include/StdExt/Type.h
    include/StdExt/TypeInfo.h
    include/StdExt/UID.h
    include/StdExt/Utility.h
    include/StdExt/Vec.h
    include/StdExt/Collections/Collections.h
    include/StdExt/Collections/SharedArray.h
    include/StdExt/Collections/Vector.h
    include/StdExt/Concurrent/Condition.h
    include/StdExt/Concurrent/CallableTask.h
    include/StdExt/Concurrent/FunctionTask.h
    include/StdExt/Concurrent/MessageLoop.h
    include/StdExt/Concurrent/Mutex.h
    include/StdExt/Concurrent/PredicatedCondition.h
    include/StdExt/Concurrent/Producer.h
    include/StdExt/Concurrent/Queue.h
    include/StdExt/Concurrent/RWLock.h
    include/StdExt/Concurrent/Task.h
    include/StdExt/Concurrent/TaskLoop.h
    include/StdExt/Concurrent/Timer.h
    include/StdExt/Concurrent/Wait.h
    include/StdExt/IpComm/Exceptions.h
    include/StdExt/IpComm/IpAddress.h
    include/StdExt/IpComm/IpComm.h
    include/StdExt/IpComm/TcpConnection.h
    include/StdExt/IpComm/TcpServer.h
    include/StdExt/Serialize/Binary
    include/StdExt/Serialize/Binary/Binary.h
    include/StdExt/Memory/Alignment.h
    include/StdExt/Memory/BitMask.h
    include/StdExt/Memory/Casting.h
    include/StdExt/Memory/Endianess.h
    include/StdExt/Memory/TaggedPtr.h
    include/StdExt/Memory/SharedData.h
    include/StdExt/Serialize/Exceptions.h
    include/StdExt/Serialize/Serialize.h
    include/StdExt/Serialize/Text
    include/StdExt/Serialize/Text/Text.h
    include/StdExt/Serialize/XML/Element.h
    include/StdExt/Serialize/XML/XML.h
    include/StdExt/Signals/CallableHandler.h
    include/StdExt/Signals/Constant.h
    include/StdExt/Signals/Event.h
    include/StdExt/Signals/EventHandler.h
    include/StdExt/Signals/FunctionHandlers.h
    include/StdExt/Signals/Invokable.h
    include/StdExt/Signals/Settable.h
    include/StdExt/Signals/Subscription.h
    include/StdExt/Signals/Watchable.h
    include/StdExt/Streams/BufferedStream.h
    include/StdExt/Streams/ByteStream.h
    include/StdExt/Streams/FileStream.h
    include/StdExt/Streams/MemoryStream.h
    include/StdExt/Streams/SocketStream.h
    include/StdExt/Streams/TestByteStream.h
    include/StdExt/Test/Test.h
    include/StdExt/Unicode/Iterator.h
)

set(PRIVATE_HEADERS
    src/IpComm/IpCommOpaque.h
    src/Serialize/TinyXml2/tinyxml2.h
    src/Serialize/XML/ElementInternal.h
)

set(SOURCES
    src/Buffer.cpp
    src/Exceptions.cpp
    src/Matrix.cpp
    src/Number.cpp
    src/String.cpp
    src/UID.cpp
    src/Vec.cpp
    src/Concurrent/Condition.cpp
    src/Concurrent/FunctionTask.cpp
    src/Concurrent/Mutex.cpp
    src/Concurrent/RWLock.cpp
    src/Concurrent/Task.cpp
    src/Concurrent/TaskLoop.cpp
    src/Concurrent/Timer.cpp
    src/Concurrent/Wait.cpp
    src/IpComm/IpCommOpaque.cpp
    src/IpComm/IpAddress.cpp
    src/IpComm/IpExceptions.cpp
    src/IpComm/NetworkInterface.cpp
    src/IpComm/TcpConnection.cpp
    src/IpComm/TcpServer.cpp
    src/Serialize/SerializeExceptions.cpp
    src/Serialize/Binary/Binary.cpp
    src/Serialize/Text/Text.cpp
    src/Serialize/TinyXml2/tinyxml2.cpp
    src/Serialize/XML/Element.cpp
    src/Serialize/XML/ElementInternal.cpp
    src/Serialize/XML/XML.cpp
    src/Streams/BufferedStream.cpp
    src/Streams/ByteStream.cpp
    src/Streams/FileStream.cpp
    src/Streams/MemoryStream.cpp
    src/Streams/SocketStream.cpp
    src/Streams/TestByteStream.cpp
=======
	include/StdExt/Any.h
	include/StdExt/Buffer.h
	include/StdExt/CallableTraits.h
	include/StdExt/Compare.h
	include/StdExt/Concepts.h
	include/StdExt/Const/String.h
	include/StdExt/Exceptions.h
	include/StdExt/FunctionPtr.h
	include/StdExt/InPlace.h
	include/StdExt/Matrix.h
	include/StdExt/Number.h
	include/StdExt/Platform.h
	include/StdExt/StdExt.h
	include/StdExt/String.h
	include/StdExt/Type.h
	include/StdExt/TypeInfo.h
	include/StdExt/UID.h
	include/StdExt/Utility.h
	include/StdExt/Vec.h
	include/StdExt/Collections/Collections.h
	include/StdExt/Collections/SharedArray.h
	include/StdExt/Collections/Vector.h
	include/StdExt/Concurrent/Condition.h
	include/StdExt/Concurrent/CallableTask.h
	include/StdExt/Concurrent/Mutex.h
	include/StdExt/Concurrent/PredicatedCondition.h
	include/StdExt/Concurrent/Producer.h
	include/StdExt/Concurrent/Queue.h
	include/StdExt/Concurrent/RWLock.h
	include/StdExt/Concurrent/Scheduler.h
	include/StdExt/Concurrent/Task.h
	include/StdExt/Concurrent/Timer.h
	include/StdExt/Concurrent/Wait.h
	include/StdExt/Memory/Alignment.h
	include/StdExt/Memory/Casting.h
	include/StdExt/Memory/Endianess.h
	include/StdExt/Memory/TaggedPtr.h
	include/StdExt/Memory/SharedData.h
	include/StdExt/Serialize/Exceptions.h
	include/StdExt/Serialize/Serialize.h
	include/StdExt/Serialize/Binary/Binary.h
	include/StdExt/Serialize/Text/Text.h
	include/StdExt/Serialize/XML/Element.h
	include/StdExt/Serialize/XML/XML.h
	include/StdExt/Signals/CallableHandler.h
	include/StdExt/Signals/Constant.h
	include/StdExt/Signals/Event.h
	include/StdExt/Signals/EventHandler.h
	include/StdExt/Signals/FunctionHandlers.h
	include/StdExt/Signals/Invokable.h
	include/StdExt/Signals/Settable.h
	include/StdExt/Signals/Subscription.h
	include/StdExt/Signals/Watchable.h
	include/StdExt/Streams/BufferedStream.h
	include/StdExt/Streams/ByteStream.h
	include/StdExt/Streams/FileStream.h
	include/StdExt/Streams/MemoryStream.h
	include/StdExt/Streams/TestByteStream.h
	include/StdExt/Test/Test.h
)

set(PRIVATE_HEADERS
	src/Serialize/TinyXml2/tinyxml2.h
	src/Serialize/XML/ElementInternal.h
)

set(SOURCES
	src/Buffer.cpp
	src/Matrix.cpp
	src/Number.cpp
	src/String.cpp
	src/UID.cpp
	src/Vec.cpp
	src/Concurrent/Condition.cpp
	src/Concurrent/Mutex.cpp
	src/Concurrent/RWLock.cpp
	src/Concurrent/Scheduler.cpp
	src/Concurrent/Task.cpp
	src/Concurrent/Timer.cpp
	src/Concurrent/Wait.cpp
	src/Memory/Alignment.cpp
	src/Serialize/Exceptions.cpp
	src/Serialize/Binary/Binary.cpp
	src/Serialize/Text/Text.cpp
	src/Serialize/TinyXml2/tinyxml2.cpp
	src/Serialize/XML/Element.cpp
	src/Serialize/XML/ElementInternal.cpp
	src/Serialize/XML/XML.cpp
	src/Streams/BufferedStream.cpp
	src/Streams/ByteStream.cpp
	src/Streams/FileStream.cpp
	src/Streams/MemoryStream.cpp
	src/Streams/TestByteStream.cpp
>>>>>>> 46fd91c3
)

add_library(StdExt
	${PUBLIC_HEADERS}
	${PRIVATE_HEADERS}
	${SOURCES}
)

target_include_directories(StdExt
	PUBLIC include
)

IF (APPLE)
	find_package(Iconv REQUIRED)
	target_include_directories(StdExt
		PRIVATE ${Iconv_INCLUDE_DIRS}
	)
	target_link_libraries(StdExt
		INTERFACE ${Iconv_LIBRARIES}
	)
endif()

target_compile_features(StdExt PUBLIC cxx_std_20)

set(TEST_SOURCES
<<<<<<< HEAD
    test/Any_Test.cpp
    test/CallableTraits_test.cpp
    test/Collections_Test.cpp
    test/Concepts_Test.cpp
    test/Concurrent_Test.cpp
    test/InPlace_test.cpp
    test/IpComm_test.cpp
    test/main.cpp
    test/Matrix_Test.cpp
    test/Memory_test.cpp
    test/Number_Test.cpp
    test/Serialize_test.cpp
    test/SerializeTesting.h
    test/Signal_Test.cpp
    test/Stream_Test.cpp
    test/String_Test.cpp
    test/TestClasses.cpp
    test/TestClasses.h
    test/TypeInfo_test.cpp
    test/Unicode_Test.cpp
    test/Utility_test.cpp
    test/Vec_Test.cpp
=======
	test/Any_Test.cpp
	test/CallableTraits_test.cpp
	test/Callable_test.cpp
	test/Collections_Test.cpp
	test/Concepts_Test.cpp
	test/Concurrent_Test.cpp
	test/Const_test.cpp
	test/InPlace_test.cpp
	test/main.cpp
	test/Matrix_Test.cpp
	test/Memory_test.cpp
	test/Number_Test.cpp
	test/Serialize_test.cpp
	test/SerializeTesting.h
	test/Signal_Test.cpp
	test/String_Test.cpp
	test/TestClasses.cpp
	test/TestClasses.h
	test/TypeInfo_test.cpp
	test/Utility_test.cpp
	test/Vec_Test.cpp
>>>>>>> 46fd91c3
)

add_executable(test
	${TEST_SOURCES}
)

target_link_libraries(test StdExt)

target_include_directories(test
	PUBLIC include
)<|MERGE_RESOLUTION|>--- conflicted
+++ resolved
@@ -4,7 +4,6 @@
 list(APPEND CMAKE_PREFIX_PATH include)
 
 set(PUBLIC_HEADERS
-<<<<<<< HEAD
     include/StdExt/Any.h
     include/StdExt/Buffer.h
     include/StdExt/CallableTraits.h
@@ -14,6 +13,7 @@
     include/StdExt/FunctionPtr.h
     include/StdExt/InPlace.h
     include/StdExt/Matrix.h
+    include/StdExt/Memory.h
     include/StdExt/Number.h
     include/StdExt/Platform.h
     include/StdExt/StdExt.h
@@ -39,22 +39,14 @@
     include/StdExt/Concurrent/TaskLoop.h
     include/StdExt/Concurrent/Timer.h
     include/StdExt/Concurrent/Wait.h
-    include/StdExt/IpComm/Exceptions.h
-    include/StdExt/IpComm/IpAddress.h
-    include/StdExt/IpComm/IpComm.h
-    include/StdExt/IpComm/TcpConnection.h
-    include/StdExt/IpComm/TcpServer.h
-    include/StdExt/Serialize/Binary
-    include/StdExt/Serialize/Binary/Binary.h
     include/StdExt/Memory/Alignment.h
-    include/StdExt/Memory/BitMask.h
     include/StdExt/Memory/Casting.h
     include/StdExt/Memory/Endianess.h
     include/StdExt/Memory/TaggedPtr.h
     include/StdExt/Memory/SharedData.h
     include/StdExt/Serialize/Exceptions.h
     include/StdExt/Serialize/Serialize.h
-    include/StdExt/Serialize/Text
+    include/StdExt/Serialize/Binary/Binary.h
     include/StdExt/Serialize/Text/Text.h
     include/StdExt/Serialize/XML/Element.h
     include/StdExt/Serialize/XML/XML.h
@@ -71,7 +63,6 @@
     include/StdExt/Streams/ByteStream.h
     include/StdExt/Streams/FileStream.h
     include/StdExt/Streams/MemoryStream.h
-    include/StdExt/Streams/SocketStream.h
     include/StdExt/Streams/TestByteStream.h
     include/StdExt/Test/Test.h
     include/StdExt/Unicode/Iterator.h
@@ -95,6 +86,7 @@
     src/Concurrent/FunctionTask.cpp
     src/Concurrent/Mutex.cpp
     src/Concurrent/RWLock.cpp
+    src/Concurrent/Scheduler.cpp
     src/Concurrent/Task.cpp
     src/Concurrent/TaskLoop.cpp
     src/Concurrent/Timer.cpp
@@ -105,6 +97,7 @@
     src/IpComm/NetworkInterface.cpp
     src/IpComm/TcpConnection.cpp
     src/IpComm/TcpServer.cpp
+    src/Memory/Alignment.cpp
     src/Serialize/SerializeExceptions.cpp
     src/Serialize/Binary/Binary.cpp
     src/Serialize/Text/Text.cpp
@@ -118,101 +111,6 @@
     src/Streams/MemoryStream.cpp
     src/Streams/SocketStream.cpp
     src/Streams/TestByteStream.cpp
-=======
-	include/StdExt/Any.h
-	include/StdExt/Buffer.h
-	include/StdExt/CallableTraits.h
-	include/StdExt/Compare.h
-	include/StdExt/Concepts.h
-	include/StdExt/Const/String.h
-	include/StdExt/Exceptions.h
-	include/StdExt/FunctionPtr.h
-	include/StdExt/InPlace.h
-	include/StdExt/Matrix.h
-	include/StdExt/Number.h
-	include/StdExt/Platform.h
-	include/StdExt/StdExt.h
-	include/StdExt/String.h
-	include/StdExt/Type.h
-	include/StdExt/TypeInfo.h
-	include/StdExt/UID.h
-	include/StdExt/Utility.h
-	include/StdExt/Vec.h
-	include/StdExt/Collections/Collections.h
-	include/StdExt/Collections/SharedArray.h
-	include/StdExt/Collections/Vector.h
-	include/StdExt/Concurrent/Condition.h
-	include/StdExt/Concurrent/CallableTask.h
-	include/StdExt/Concurrent/Mutex.h
-	include/StdExt/Concurrent/PredicatedCondition.h
-	include/StdExt/Concurrent/Producer.h
-	include/StdExt/Concurrent/Queue.h
-	include/StdExt/Concurrent/RWLock.h
-	include/StdExt/Concurrent/Scheduler.h
-	include/StdExt/Concurrent/Task.h
-	include/StdExt/Concurrent/Timer.h
-	include/StdExt/Concurrent/Wait.h
-	include/StdExt/Memory/Alignment.h
-	include/StdExt/Memory/Casting.h
-	include/StdExt/Memory/Endianess.h
-	include/StdExt/Memory/TaggedPtr.h
-	include/StdExt/Memory/SharedData.h
-	include/StdExt/Serialize/Exceptions.h
-	include/StdExt/Serialize/Serialize.h
-	include/StdExt/Serialize/Binary/Binary.h
-	include/StdExt/Serialize/Text/Text.h
-	include/StdExt/Serialize/XML/Element.h
-	include/StdExt/Serialize/XML/XML.h
-	include/StdExt/Signals/CallableHandler.h
-	include/StdExt/Signals/Constant.h
-	include/StdExt/Signals/Event.h
-	include/StdExt/Signals/EventHandler.h
-	include/StdExt/Signals/FunctionHandlers.h
-	include/StdExt/Signals/Invokable.h
-	include/StdExt/Signals/Settable.h
-	include/StdExt/Signals/Subscription.h
-	include/StdExt/Signals/Watchable.h
-	include/StdExt/Streams/BufferedStream.h
-	include/StdExt/Streams/ByteStream.h
-	include/StdExt/Streams/FileStream.h
-	include/StdExt/Streams/MemoryStream.h
-	include/StdExt/Streams/TestByteStream.h
-	include/StdExt/Test/Test.h
-)
-
-set(PRIVATE_HEADERS
-	src/Serialize/TinyXml2/tinyxml2.h
-	src/Serialize/XML/ElementInternal.h
-)
-
-set(SOURCES
-	src/Buffer.cpp
-	src/Matrix.cpp
-	src/Number.cpp
-	src/String.cpp
-	src/UID.cpp
-	src/Vec.cpp
-	src/Concurrent/Condition.cpp
-	src/Concurrent/Mutex.cpp
-	src/Concurrent/RWLock.cpp
-	src/Concurrent/Scheduler.cpp
-	src/Concurrent/Task.cpp
-	src/Concurrent/Timer.cpp
-	src/Concurrent/Wait.cpp
-	src/Memory/Alignment.cpp
-	src/Serialize/Exceptions.cpp
-	src/Serialize/Binary/Binary.cpp
-	src/Serialize/Text/Text.cpp
-	src/Serialize/TinyXml2/tinyxml2.cpp
-	src/Serialize/XML/Element.cpp
-	src/Serialize/XML/ElementInternal.cpp
-	src/Serialize/XML/XML.cpp
-	src/Streams/BufferedStream.cpp
-	src/Streams/ByteStream.cpp
-	src/Streams/FileStream.cpp
-	src/Streams/MemoryStream.cpp
-	src/Streams/TestByteStream.cpp
->>>>>>> 46fd91c3
 )
 
 add_library(StdExt
@@ -238,14 +136,14 @@
 target_compile_features(StdExt PUBLIC cxx_std_20)
 
 set(TEST_SOURCES
-<<<<<<< HEAD
     test/Any_Test.cpp
     test/CallableTraits_test.cpp
+    test/Callable_test.cpp
     test/Collections_Test.cpp
     test/Concepts_Test.cpp
     test/Concurrent_Test.cpp
+    test/Const_test.cpp
     test/InPlace_test.cpp
-    test/IpComm_test.cpp
     test/main.cpp
     test/Matrix_Test.cpp
     test/Memory_test.cpp
@@ -261,29 +159,6 @@
     test/Unicode_Test.cpp
     test/Utility_test.cpp
     test/Vec_Test.cpp
-=======
-	test/Any_Test.cpp
-	test/CallableTraits_test.cpp
-	test/Callable_test.cpp
-	test/Collections_Test.cpp
-	test/Concepts_Test.cpp
-	test/Concurrent_Test.cpp
-	test/Const_test.cpp
-	test/InPlace_test.cpp
-	test/main.cpp
-	test/Matrix_Test.cpp
-	test/Memory_test.cpp
-	test/Number_Test.cpp
-	test/Serialize_test.cpp
-	test/SerializeTesting.h
-	test/Signal_Test.cpp
-	test/String_Test.cpp
-	test/TestClasses.cpp
-	test/TestClasses.h
-	test/TypeInfo_test.cpp
-	test/Utility_test.cpp
-	test/Vec_Test.cpp
->>>>>>> 46fd91c3
 )
 
 add_executable(test
