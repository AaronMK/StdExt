#if defined(_MSC_VER) && !defined(_SCL_SECURE_NO_WARNINGS)
#	define _SCL_SECURE_NO_WARNINGS
#endif

#include <StdExt/String.h>
#include <StdExt/Number.h>

#include <StdExt/Serialize/Binary/Binary.h>
#include <StdExt/Streams/ByteStream.h>

#include <cassert>

namespace StdExt
{
	String String::join(const String* strings, size_t count, std::string_view glue)
	{
		size_t length = 0;

		for (size_t i = 0; i < count; ++i)
			length += strings[i].length();

		length += (count - 1) * glue.length();

		MemoryReference memory(length);

		char* start = (char*)memory.data();
		size_t index = 0;

		for (size_t i = 0; i < count; ++i)
		{
			strings[i].copy(&start[index], strings[i].length());
			index += strings[i].length();

			if (i != count - 1)
			{
				glue.copy(&start[index], glue.length());
				index += glue.length();
			}
		}

		start[length] = '\0';

		return String(std::move(memory));
	}

	String String::join(const std::vector<String>& strings, std::string_view glue)
	{
		return join(&strings[0], strings.size(), glue);
	}

<<<<<<< HEAD
	String String::literal(const char* str) noexcept
	{
		return String(true, std::string_view(str));
	}

	String String::literal(const char* str, size_t length) noexcept
	{
		return String(true, std::string_view(str, length));
	}

	String String::literal(const std::string_view& str) noexcept
	{
		return String(true, str);
	}

	constexpr String::String() noexcept
		: mIsLiteral(false)
=======
	String String::join(const std::span<String>& strings, std::string_view glue)
>>>>>>> 7786ff55
	{
		return join(&strings[0], strings.size(), glue);
	}

	String::String(const char* str)
		: String(std::string_view(str))
	{
	}

	String::String(const char* str, size_t size)
		: String(std::string_view(str, size))
	{
	}

	String::String(String&& other) noexcept
	{
		moveFrom(std::forward<String&&>(other));
	}

	String::String(const String& other) noexcept
	{
		copyFrom(other);
	}

	String::String(const std::string_view& str)
		: String()
	{
		copyFrom(str);
	}

	String::String(MemoryReference&& mem) noexcept
	{
		if (mem.size() <= SmallSize)
		{
			copyFrom(std::string_view((const char*)mem.data(), mem.size()));
			mem.makeNull();
		}
		else
		{
			mIsLiteral = false;
			mHeapReference = std::move(mem);
			mView = std::string_view((const char*)mHeapReference.data(), mHeapReference.size());
		}
	}

	String::String(const MemoryReference& mem) noexcept
	{
		if (mem.size() <= SmallSize)
		{
			copyFrom(std::string_view((const char*)mem.data(), mem.size()));
		}
		else
		{
			mIsLiteral = false;
			mHeapReference = mem;
			mView = std::string_view((const char*)mHeapReference.data(), mHeapReference.size());
		}
	}

	String::String(const std::string& stdStr)
		: String(std::string_view(stdStr))
	{
	}

	String::String(std::string&& stdStr)
		: String(std::string_view(stdStr))
	{
		stdStr.clear();
	}

	void String::moveFrom(String&& other)
	{
		if (other.isLocal())
		{
			memcpy(mSmallMemory.data(), other.mView.data(), other.mView.size());
			mSmallMemory[other.mView.size()] = '\0';

			mView = std::string_view(mSmallMemory.data(), other.mView.size());
			mHeapReference.makeNull();
		}
		else
		{
			mView = other.mView;
			mIsLiteral = other.mIsLiteral;
			mHeapReference = std::move(other.mHeapReference);
		}

		other.mSmallMemory[0] = '\0';
		other.mView = std::string_view(other.mSmallMemory.data(), 0);
		other.mIsLiteral = false;
	}

	void String::copyFrom(const String& other)
	{
		if (other.isLocal())
		{
			memcpy(mSmallMemory.data(), other.mView.data(), other.mView.size());
			mSmallMemory[other.mView.size()] = '\0';

			mView = std::string_view(mSmallMemory.data(), other.mView.size());
			mHeapReference.makeNull();
		}
		else
		{
			mView = other.mView;
			mIsLiteral = other.mIsLiteral;
			mHeapReference = other.mHeapReference;
		}
	}

	void String::copyFrom(const std::string_view& view)
	{
		mIsLiteral = false;

		if (view.size() <= SmallSize)
		{
			mHeapReference.makeNull();
			memcpy(mSmallMemory.data(), view.data(), view.size());
			mSmallMemory[view.size()] = '\0';

			mView = std::string_view(mSmallMemory.data(), view.size());
		}
		else
		{
			mHeapReference = MemoryReference(view.size() + 1);
			char* heapBegin = (char*)mHeapReference.data();

			memcpy(heapBegin, view.data(), view.size());
			heapBegin[view.size()] = '\0';
			
			mView = std::string_view(heapBegin, view.size());
		}
	}

	std::string String::toStdString() const
	{
		return std::string(mView);
	}

	String& String::operator=(String&& other) noexcept
	{
		moveFrom(std::move(other));
		return *this;
	}

	String& String::operator=(const String& other)
	{
		copyFrom(other);
		return *this;
	}

	String& String::operator=(const std::string& stdStr)
	{
		copyFrom(std::string_view(stdStr));
		return *this;
	}

	String& String::operator=(std::string&& stdStr)
	{
		copyFrom(std::string_view(stdStr));
		stdStr.clear();

		return *this;
	}

	String& StdExt::String::operator=(const char* str)
	{
		copyFrom(std::string_view(str));
		return *this;
	}

<<<<<<< HEAD
	bool StdExt::String::operator==(const char* other) const
	{
		return (mView.compare(other) == 0);
	}

	bool String::operator==(const String& other) const
	{
		return (mView == other.mView);
	}

	bool String::operator==(const std::string_view& other) const
	{
		return (mView == other);
	}

	bool String::operator!=(const char* other) const
	{
		return (mView.compare(other) != 0);
	}

	bool String::operator!=(const String& other) const
	{
		return (mView != other.mView);
	}

	bool String::operator!=(const std::string_view& other) const
	{
		return (mView != other);
	}

	bool String::operator<(const char* other) const
	{
		return (mView.compare(other) < 0);
	}

	bool String::operator<(const String& other) const
	{
		return (mView < other.mView);
	}

	bool String::operator<(const std::string_view& other) const
	{
		return (mView < other);
	}

	bool String::operator>(const char* other) const
	{
		return (mView.compare(other) > 0);
	}

	bool String::operator>(const String& other) const
	{
		return (mView > other.mView);
	}

	bool String::operator>(const std::string_view& other) const
	{
		return (mView > other);
	}

	bool String::operator<=(const char* other) const
	{
		return (mView.compare(other) <= 0);
	}

	bool String::operator<=(const String& other) const
	{
		return (mView <= other.mView);
	}

	bool String::operator<=(const std::string_view& other) const
=======
	std::strong_ordering String::operator<=>(const String& other) const
	{
		return mView <=> other.mView;
	}

	std::strong_ordering String::operator<=>(const char* other) const
>>>>>>> 7786ff55
	{
		return mView <=> std::string_view(other);
	}

	std::strong_ordering String::operator<=>(const std::string_view& other) const
	{
		return mView <=> other;
	}

	std::strong_ordering String::operator<=>(const StringLiteral& other) const
	{
<<<<<<< HEAD
		return (mView >= other.mView);
	}

	bool String::operator>=(const std::string_view& other) const
	{
		return (mView >= other);
=======
		return mView <=> other.mView;
>>>>>>> 7786ff55
	}

	char String::operator[](size_t index) const
	{
		return mView[index];
	}

	String String::operator+(const char* other) const
	{
		return *this + std::string_view(other);
	}

	String String::operator+(const String& other) const
	{
		return *this + other.mView;
	}

	String String::operator+(const std::string& other) const
	{
		return *this + std::string_view(other);
	}

	String String::operator+(const std::string_view& other) const
	{
		size_t combinedSize = size() + other.size();
		char* outMemory = nullptr;
		String ret;

		if (combinedSize <= SmallSize)
		{
			outMemory = ret.mSmallMemory.data();
		}
		else
		{
			ret.mHeapReference = MemoryReference(combinedSize + 1);
			outMemory = (char*)ret.mHeapReference.data();
		}

		memcpy(outMemory, data(), size());
		memcpy(outMemory + size(), other.data(), other.size());
		outMemory[combinedSize] = '\0';
		
		ret.mIsLiteral = false;
		ret.mView = std::string_view(outMemory, combinedSize);

		return ret;
	}


	String& String::operator+=(const char* other)
	{
		return *this += std::string_view(other);
	}

	String& String::operator+=(const String& other)
	{
		return *this += other.mView;
	}

	String& String::operator+=(const std::string& other)
	{
		return *this += std::string_view(other);
	}

	String& String::operator+=(const std::string_view& other)
	{
		size_t combinedSize = size() + other.size();

		if (combinedSize <= SmallSize)
		{
			if (mIsLiteral)
				memcpy(&mSmallMemory[0], data(), size());

			memcpy(&mSmallMemory[size()], other.data(), other.size());
			mView = std::string_view(&mSmallMemory[0], combinedSize);
		}
		else
		{
			MemoryReference memory(combinedSize + 1);

			memcpy(memory.data(), data(), size());
			memcpy((char*)memory.data() + size(), other.data(), other.size());

			mHeapReference = memory;
			mView = std::string_view((char*)mHeapReference.data(), combinedSize);
		}

		mIsLiteral = false;

		return *this;
	}

	int String::compare(std::string_view other) const
	{
		return mView.compare(other);
	}

	int String::compare(const char* other) const
	{
		return mView.compare(other);
	}

	size_t String::length() const
	{
		return mView.length();
	}

	size_t String::size() const
	{
		return mView.size();
	}

	size_t String::copy(char* dest, size_t count, size_t pos) const
	{
		return mView.copy(dest, count, pos);
	}

	String String::substr(size_t pos, size_t count) const
	{
		std::string_view subView = mView.substr(pos, count);

		if (mIsLiteral)
		{
			String ret;
			ret.mIsLiteral = true;
			ret.mView = subView;

			return ret;
		}
		else if (subView.size() <= SmallSize)
		{
			return String(subView);
		}
		else
		{
			String ret;
			ret.mView = subView;
			ret.mIsLiteral = false;
			ret.mHeapReference = mHeapReference;

			return ret;
		}
	}

	size_t String::find(const String& str, size_t pos) const
	{
		return mView.find(str.mView, pos);
	}

	size_t String::find(std::string_view v, size_t pos) const
	{
		return mView.find(v, pos);
	}

	size_t String::find(char c, size_t pos) const
	{
		return mView.find(c, pos);
	}

	size_t String::find(const char* c, size_t pos, size_t count) const
	{
		return mView.find(c, pos, count);
	}

	size_t String::find(const char* c, size_t pos) const
	{
		return mView.find(c, pos);
	}

	size_t String::rfind(const String& str, size_t pos) const
	{
		return mView.rfind(str.mView, pos);
	}

	size_t String::rfind(std::string_view v, size_t pos) const
	{
		return mView.rfind(v, pos);
	}

	size_t String::rfind(char c, size_t pos) const
	{
		return mView.rfind(c, pos);
	}

	size_t String::rfind(const char* c, size_t pos, size_t count) const
	{
		return mView.rfind(c, pos, count);
	}

	size_t String::rfind(const char* c, size_t pos) const
	{
		return mView.rfind(c, pos);
	}

	size_t String::find_first_of(const String& str, size_t pos) const
	{
		return mView.find_first_of(str.mView, pos);
	}

	size_t String::find_first_of(std::string_view v, size_t pos) const
	{
		return mView.find_first_of(v, pos);
	}

	size_t String::find_first_of(char c, size_t pos) const
	{
		return mView.find_first_of(c, pos);
	}

	size_t String::find_first_of(const char* c, size_t pos, size_t count) const
	{
		return mView.find_first_of(c, pos, count);
	}

	size_t String::find_first_of(const char* c, size_t pos) const
	{
		return mView.find_first_of(c, pos);
	}

	size_t String::find_last_of(const String& str, size_t pos) const
	{
		return mView.find_last_of(str.mView, pos);
	}

	size_t String::find_last_of(std::string_view v, size_t pos) const
	{
		return mView.find_last_of(v, pos);
	}

	size_t String::find_last_of(char c, size_t pos) const
	{
		return mView.find_last_of(c, pos);
	}

	size_t String::find_last_of(const char* c, size_t pos, size_t count) const
	{
		return mView.find_last_of(c, pos, count);
	}

	size_t String::find_last_of(const char* c, size_t pos) const
	{
		return mView.find_last_of(c, pos);
	}

	size_t String::find_first_not_of(const String& str, size_t pos) const
	{
		return mView.find_first_not_of(str.mView, pos);
	}

	size_t String::find_first_not_of(std::string_view v, size_t pos) const
	{
		return mView.find_first_not_of(v, pos);
	}

	size_t String::find_first_not_of(char c, size_t pos) const
	{
		return mView.find_first_not_of(c, pos);
	}

	size_t String::find_first_not_of(const char* c, size_t pos, size_t count) const
	{
		return mView.find_first_not_of(c, pos, count);
	}

	size_t String::find_first_not_of(const char* c, size_t pos) const
	{
		return mView.find_first_not_of(c, pos);
	}

	size_t String::find_last_not_of(const String& str, size_t pos) const
	{
		return mView.find_last_not_of(str.mView, pos);
	}

	size_t String::find_last_not_of(std::string_view v, size_t pos) const
	{
		return mView.find_last_not_of(v, pos);
	}

	size_t String::find_last_not_of(char c, size_t pos) const
	{
		return mView.find_last_not_of(c, pos);
	}

	size_t String::find_last_not_of(const char* c, size_t pos, size_t count) const
	{
		return mView.find_last_not_of(c, pos, count);
	}

	size_t String::find_last_not_of(const char* c, size_t pos) const
	{
		return mView.find_last_not_of(c, pos);
	}

	std::vector<String> String::split(const String& str, bool keepEmpty) const
	{
		return split(str.mView, keepEmpty);
	}

	std::vector<String> String::split(std::string_view deliminator, bool keepEmpty) const
	{
		std::vector<String> ret;

		size_t strSize = size();
		size_t delimSize = deliminator.size();
		size_t begin = 0;
		size_t end = 0;

		while (begin < strSize && end != npos)
		{
			end = find(deliminator, begin);

			if (end != npos)
			{
				if (keepEmpty || end != begin)
					ret.push_back(substr(begin, end - begin));

				begin = end + delimSize;
			}
		}

		if (begin < strSize)
			ret.emplace_back(substr(begin, strSize - begin));
		else if (begin == strSize && keepEmpty)
			ret.emplace_back("");

		return ret;
	}

	std::vector<String> String::split(char deliminator, bool keepEmpty) const
	{
		return split(std::string_view(&deliminator, 1), keepEmpty);
	}

	std::vector<String> String::split(const char* c, size_t pos, size_t count, bool keepEmpty) const
	{
		return split(std::string_view(&c[pos], count), keepEmpty);
	}

	std::vector<String> String::split(const char* c, size_t pos, bool keepEmpty) const
	{
		return split(std::string_view(&c[pos]), keepEmpty);
	}

	String String::trim()
	{
		String Whitespace(true, " \t\r\n\v\f");

		size_t start = find_first_not_of(Whitespace);
		size_t end = find_last_not_of(Whitespace);

		if (npos == start || npos == end)
			return String();

		return substr(start, end - start);
	}

	bool String::isNullTerminated() const
	{
		const char* addrNullCheck = mView.data() + mView.size();
		return *addrNullCheck == '\0';
	}

	String String::getNullTerminated() const
	{
		if (isNullTerminated())
			return *this;
		else
			return String(mView);
	}

	const char* String::data() const
	{
		return mView.data();
	}

	std::string_view String::view() const
	{
		return mView;
	}

	String::operator std::string_view() const
	{
		return mView;
	}

	void String::consolidate(const String& left, const String& right)
	{
		if ( !left.isOnHeap() || !right.isOnHeap() || left.mHeapReference == right.mHeapReference )
			return;

		String* bigger = nullptr;
		String* smaller = nullptr;

		if (left.length() > right.length())
		{
			bigger = const_cast<String*>(&left);
			smaller = const_cast<String*>(&right);
		}
		else
		{
			bigger = const_cast<String*>(&right);
			smaller = const_cast<String*>(&left);
		}

		size_t start = bigger->find(*smaller);
		if (start != npos)
		{
			smaller->mView = bigger->mView.substr(start, smaller->length());
			smaller->mHeapReference = bigger->mHeapReference;
		}
	}

	bool String::isLocal() const
	{
		return (mView.data() == mSmallMemory.data() || mIsLiteral);
	}

	bool String::isOnHeap() const
	{
		return (!mHeapReference.isNull());
	}

	class StringHelper
	{
	public:
		static String add(const std::string_view& left, const StdExt::String& right)
		{
			size_t combinedSize = left.size() + right.size();
			char* outMemory = nullptr;
			StdExt::String ret;

			if (combinedSize <= StdExt::String::SmallSize)
			{
				outMemory = ret.mSmallMemory.data();
			}
			else
			{
				ret.mHeapReference = MemoryReference(combinedSize + 1);
				outMemory = (char*)ret.mHeapReference.data();
			}

			memcpy(outMemory, left.data(), left.size());
			memcpy(outMemory + left.size(), right.data(), right.size());
			outMemory[combinedSize] = '\0';

			ret.mIsLiteral = false;
			ret.mView = std::string_view(outMemory, combinedSize);

			return ret;
		}
	};
}

std::ostream& operator<<(std::ostream& stream, const StdExt::String& str)
{
	return stream << str.view();
}

/////////////////////////////////////

StdExt::String operator+(const char* left, const StdExt::String& right)
{
	return StdExt::StringHelper::add(std::string_view(left), right);
}

StdExt::String operator+(const std::string& left, const StdExt::String& right)
{
	return StdExt::StringHelper::add(std::string_view(left), right);
}

StdExt::String operator+(const std::string_view& left, const StdExt::String& right)
{
	return StdExt::StringHelper::add(left, right);
}

<<<<<<< HEAD
/////////////////////////////////////

bool operator<(const char* left, const StdExt::String& right)
{
	return right > left;
}

bool operator<(const std::string& left, const StdExt::String& right)
{
	return right > left;
}

bool operator<(const std::string_view& left, const StdExt::String& right)
{
	return right > left;
}

/////////////////////////////////////

bool operator<=(const char* left, const StdExt::String& right)
{
	return right >= left;
}

bool operator<=(const std::string& left, const StdExt::String& right)
{
	return right >= left;
}

bool operator<=(const std::string_view& left, const StdExt::String& right)
{
	return right >= left;
}

/////////////////////////////////////

bool operator==(const char* left, const StdExt::String& right)
{
	return right == left;
}

bool operator==(const std::string& left, const StdExt::String& right)
{
	return ( 0 == right.view().compare(std::string_view(left)) );
}

bool operator==(const std::string_view& left, const StdExt::String& right)
{
	return right == left;
}

/////////////////////////////////////

bool operator>=(const char* left, const StdExt::String& right)
{
	return right <= left;
}

bool operator>=(const std::string& left, const StdExt::String& right)
=======
StdExt::String operator+(const StdExt::StringLiteral& left, const StdExt::String& right)
{
	return StdExt::StringHelper::add(left.view(), right);
}

StdExt::String operator+(const StdExt::StringLiteral& left, const StdExt::StringLiteral& right)
{
	return StdExt::StringHelper::add(left.view(), right.view());
}

namespace StdExt::Serialize::Binary
>>>>>>> 7786ff55
{
	template<>
	void write<std::string_view>(ByteStream* stream, const std::string_view& val)
	{
		uint32_t length = StdExt::Number::convert<uint32_t>(val.length());

		write<uint32_t>(stream, length);
		stream->writeRaw(val.data(), length);
	}

<<<<<<< HEAD
/////////////////////////////////////
=======
	template<>
	void read<StdExt::String>(ByteStream* stream, StdExt::String* out)
	{
		uint32_t length = read<uint32_t>(stream);

		if (length <= StdExt::String::SmallSize)
		{
			char buffer[StdExt::String::SmallSize];
			stream->readRaw(buffer, length);

			*out = StdExt::String(buffer, length);
		}
		else
		{
			StdExt::MemoryReference memRef(length + 1);
			stream->readRaw(memRef.data(), length);
>>>>>>> 7786ff55

			((char*)memRef.data())[length] = 0;

			*out = StdExt::String(std::move(memRef));
		}
	}

<<<<<<< HEAD
bool operator>(const std::string_view& left, const StdExt::String& right)
{
	return right < left;
=======
	template<>
	void write<StdExt::String>(ByteStream* stream, const StdExt::String& val)
	{
		write<std::string_view>(stream, val.view());
	}

	template<>
	void write<StdExt::StringLiteral>(ByteStream* stream, const StdExt::StringLiteral& val)
	{
		write<std::string_view>(stream, val.view());
	}

>>>>>>> 7786ff55
}
<|MERGE_RESOLUTION|>--- conflicted
+++ resolved
@@ -1,948 +1,773 @@
-#if defined(_MSC_VER) && !defined(_SCL_SECURE_NO_WARNINGS)
-#	define _SCL_SECURE_NO_WARNINGS
-#endif
-
-#include <StdExt/String.h>
-#include <StdExt/Number.h>
-
-#include <StdExt/Serialize/Binary/Binary.h>
-#include <StdExt/Streams/ByteStream.h>
-
-#include <cassert>
-
-namespace StdExt
-{
-	String String::join(const String* strings, size_t count, std::string_view glue)
-	{
-		size_t length = 0;
-
-		for (size_t i = 0; i < count; ++i)
-			length += strings[i].length();
-
-		length += (count - 1) * glue.length();
-
-		MemoryReference memory(length);
-
-		char* start = (char*)memory.data();
-		size_t index = 0;
-
-		for (size_t i = 0; i < count; ++i)
-		{
-			strings[i].copy(&start[index], strings[i].length());
-			index += strings[i].length();
-
-			if (i != count - 1)
-			{
-				glue.copy(&start[index], glue.length());
-				index += glue.length();
-			}
-		}
-
-		start[length] = '\0';
-
-		return String(std::move(memory));
-	}
-
-	String String::join(const std::vector<String>& strings, std::string_view glue)
-	{
-		return join(&strings[0], strings.size(), glue);
-	}
-
-<<<<<<< HEAD
-	String String::literal(const char* str) noexcept
-	{
-		return String(true, std::string_view(str));
-	}
-
-	String String::literal(const char* str, size_t length) noexcept
-	{
-		return String(true, std::string_view(str, length));
-	}
-
-	String String::literal(const std::string_view& str) noexcept
-	{
-		return String(true, str);
-	}
-
-	constexpr String::String() noexcept
-		: mIsLiteral(false)
-=======
-	String String::join(const std::span<String>& strings, std::string_view glue)
->>>>>>> 7786ff55
-	{
-		return join(&strings[0], strings.size(), glue);
-	}
-
-	String::String(const char* str)
-		: String(std::string_view(str))
-	{
-	}
-
-	String::String(const char* str, size_t size)
-		: String(std::string_view(str, size))
-	{
-	}
-
-	String::String(String&& other) noexcept
-	{
-		moveFrom(std::forward<String&&>(other));
-	}
-
-	String::String(const String& other) noexcept
-	{
-		copyFrom(other);
-	}
-
-	String::String(const std::string_view& str)
-		: String()
-	{
-		copyFrom(str);
-	}
-
-	String::String(MemoryReference&& mem) noexcept
-	{
-		if (mem.size() <= SmallSize)
-		{
-			copyFrom(std::string_view((const char*)mem.data(), mem.size()));
-			mem.makeNull();
-		}
-		else
-		{
-			mIsLiteral = false;
-			mHeapReference = std::move(mem);
-			mView = std::string_view((const char*)mHeapReference.data(), mHeapReference.size());
-		}
-	}
-
-	String::String(const MemoryReference& mem) noexcept
-	{
-		if (mem.size() <= SmallSize)
-		{
-			copyFrom(std::string_view((const char*)mem.data(), mem.size()));
-		}
-		else
-		{
-			mIsLiteral = false;
-			mHeapReference = mem;
-			mView = std::string_view((const char*)mHeapReference.data(), mHeapReference.size());
-		}
-	}
-
-	String::String(const std::string& stdStr)
-		: String(std::string_view(stdStr))
-	{
-	}
-
-	String::String(std::string&& stdStr)
-		: String(std::string_view(stdStr))
-	{
-		stdStr.clear();
-	}
-
-	void String::moveFrom(String&& other)
-	{
-		if (other.isLocal())
-		{
-			memcpy(mSmallMemory.data(), other.mView.data(), other.mView.size());
-			mSmallMemory[other.mView.size()] = '\0';
-
-			mView = std::string_view(mSmallMemory.data(), other.mView.size());
-			mHeapReference.makeNull();
-		}
-		else
-		{
-			mView = other.mView;
-			mIsLiteral = other.mIsLiteral;
-			mHeapReference = std::move(other.mHeapReference);
-		}
-
-		other.mSmallMemory[0] = '\0';
-		other.mView = std::string_view(other.mSmallMemory.data(), 0);
-		other.mIsLiteral = false;
-	}
-
-	void String::copyFrom(const String& other)
-	{
-		if (other.isLocal())
-		{
-			memcpy(mSmallMemory.data(), other.mView.data(), other.mView.size());
-			mSmallMemory[other.mView.size()] = '\0';
-
-			mView = std::string_view(mSmallMemory.data(), other.mView.size());
-			mHeapReference.makeNull();
-		}
-		else
-		{
-			mView = other.mView;
-			mIsLiteral = other.mIsLiteral;
-			mHeapReference = other.mHeapReference;
-		}
-	}
-
-	void String::copyFrom(const std::string_view& view)
-	{
-		mIsLiteral = false;
-
-		if (view.size() <= SmallSize)
-		{
-			mHeapReference.makeNull();
-			memcpy(mSmallMemory.data(), view.data(), view.size());
-			mSmallMemory[view.size()] = '\0';
-
-			mView = std::string_view(mSmallMemory.data(), view.size());
-		}
-		else
-		{
-			mHeapReference = MemoryReference(view.size() + 1);
-			char* heapBegin = (char*)mHeapReference.data();
-
-			memcpy(heapBegin, view.data(), view.size());
-			heapBegin[view.size()] = '\0';
-			
-			mView = std::string_view(heapBegin, view.size());
-		}
-	}
-
-	std::string String::toStdString() const
-	{
-		return std::string(mView);
-	}
-
-	String& String::operator=(String&& other) noexcept
-	{
-		moveFrom(std::move(other));
-		return *this;
-	}
-
-	String& String::operator=(const String& other)
-	{
-		copyFrom(other);
-		return *this;
-	}
-
-	String& String::operator=(const std::string& stdStr)
-	{
-		copyFrom(std::string_view(stdStr));
-		return *this;
-	}
-
-	String& String::operator=(std::string&& stdStr)
-	{
-		copyFrom(std::string_view(stdStr));
-		stdStr.clear();
-
-		return *this;
-	}
-
-	String& StdExt::String::operator=(const char* str)
-	{
-		copyFrom(std::string_view(str));
-		return *this;
-	}
-
-<<<<<<< HEAD
-	bool StdExt::String::operator==(const char* other) const
-	{
-		return (mView.compare(other) == 0);
-	}
-
-	bool String::operator==(const String& other) const
-	{
-		return (mView == other.mView);
-	}
-
-	bool String::operator==(const std::string_view& other) const
-	{
-		return (mView == other);
-	}
-
-	bool String::operator!=(const char* other) const
-	{
-		return (mView.compare(other) != 0);
-	}
-
-	bool String::operator!=(const String& other) const
-	{
-		return (mView != other.mView);
-	}
-
-	bool String::operator!=(const std::string_view& other) const
-	{
-		return (mView != other);
-	}
-
-	bool String::operator<(const char* other) const
-	{
-		return (mView.compare(other) < 0);
-	}
-
-	bool String::operator<(const String& other) const
-	{
-		return (mView < other.mView);
-	}
-
-	bool String::operator<(const std::string_view& other) const
-	{
-		return (mView < other);
-	}
-
-	bool String::operator>(const char* other) const
-	{
-		return (mView.compare(other) > 0);
-	}
-
-	bool String::operator>(const String& other) const
-	{
-		return (mView > other.mView);
-	}
-
-	bool String::operator>(const std::string_view& other) const
-	{
-		return (mView > other);
-	}
-
-	bool String::operator<=(const char* other) const
-	{
-		return (mView.compare(other) <= 0);
-	}
-
-	bool String::operator<=(const String& other) const
-	{
-		return (mView <= other.mView);
-	}
-
-	bool String::operator<=(const std::string_view& other) const
-=======
-	std::strong_ordering String::operator<=>(const String& other) const
-	{
-		return mView <=> other.mView;
-	}
-
-	std::strong_ordering String::operator<=>(const char* other) const
->>>>>>> 7786ff55
-	{
-		return mView <=> std::string_view(other);
-	}
-
-	std::strong_ordering String::operator<=>(const std::string_view& other) const
-	{
-		return mView <=> other;
-	}
-
-	std::strong_ordering String::operator<=>(const StringLiteral& other) const
-	{
-<<<<<<< HEAD
-		return (mView >= other.mView);
-	}
-
-	bool String::operator>=(const std::string_view& other) const
-	{
-		return (mView >= other);
-=======
-		return mView <=> other.mView;
->>>>>>> 7786ff55
-	}
-
-	char String::operator[](size_t index) const
-	{
-		return mView[index];
-	}
-
-	String String::operator+(const char* other) const
-	{
-		return *this + std::string_view(other);
-	}
-
-	String String::operator+(const String& other) const
-	{
-		return *this + other.mView;
-	}
-
-	String String::operator+(const std::string& other) const
-	{
-		return *this + std::string_view(other);
-	}
-
-	String String::operator+(const std::string_view& other) const
-	{
-		size_t combinedSize = size() + other.size();
-		char* outMemory = nullptr;
-		String ret;
-
-		if (combinedSize <= SmallSize)
-		{
-			outMemory = ret.mSmallMemory.data();
-		}
-		else
-		{
-			ret.mHeapReference = MemoryReference(combinedSize + 1);
-			outMemory = (char*)ret.mHeapReference.data();
-		}
-
-		memcpy(outMemory, data(), size());
-		memcpy(outMemory + size(), other.data(), other.size());
-		outMemory[combinedSize] = '\0';
-		
-		ret.mIsLiteral = false;
-		ret.mView = std::string_view(outMemory, combinedSize);
-
-		return ret;
-	}
-
-
-	String& String::operator+=(const char* other)
-	{
-		return *this += std::string_view(other);
-	}
-
-	String& String::operator+=(const String& other)
-	{
-		return *this += other.mView;
-	}
-
-	String& String::operator+=(const std::string& other)
-	{
-		return *this += std::string_view(other);
-	}
-
-	String& String::operator+=(const std::string_view& other)
-	{
-		size_t combinedSize = size() + other.size();
-
-		if (combinedSize <= SmallSize)
-		{
-			if (mIsLiteral)
-				memcpy(&mSmallMemory[0], data(), size());
-
-			memcpy(&mSmallMemory[size()], other.data(), other.size());
-			mView = std::string_view(&mSmallMemory[0], combinedSize);
-		}
-		else
-		{
-			MemoryReference memory(combinedSize + 1);
-
-			memcpy(memory.data(), data(), size());
-			memcpy((char*)memory.data() + size(), other.data(), other.size());
-
-			mHeapReference = memory;
-			mView = std::string_view((char*)mHeapReference.data(), combinedSize);
-		}
-
-		mIsLiteral = false;
-
-		return *this;
-	}
-
-	int String::compare(std::string_view other) const
-	{
-		return mView.compare(other);
-	}
-
-	int String::compare(const char* other) const
-	{
-		return mView.compare(other);
-	}
-
-	size_t String::length() const
-	{
-		return mView.length();
-	}
-
-	size_t String::size() const
-	{
-		return mView.size();
-	}
-
-	size_t String::copy(char* dest, size_t count, size_t pos) const
-	{
-		return mView.copy(dest, count, pos);
-	}
-
-	String String::substr(size_t pos, size_t count) const
-	{
-		std::string_view subView = mView.substr(pos, count);
-
-		if (mIsLiteral)
-		{
-			String ret;
-			ret.mIsLiteral = true;
-			ret.mView = subView;
-
-			return ret;
-		}
-		else if (subView.size() <= SmallSize)
-		{
-			return String(subView);
-		}
-		else
-		{
-			String ret;
-			ret.mView = subView;
-			ret.mIsLiteral = false;
-			ret.mHeapReference = mHeapReference;
-
-			return ret;
-		}
-	}
-
-	size_t String::find(const String& str, size_t pos) const
-	{
-		return mView.find(str.mView, pos);
-	}
-
-	size_t String::find(std::string_view v, size_t pos) const
-	{
-		return mView.find(v, pos);
-	}
-
-	size_t String::find(char c, size_t pos) const
-	{
-		return mView.find(c, pos);
-	}
-
-	size_t String::find(const char* c, size_t pos, size_t count) const
-	{
-		return mView.find(c, pos, count);
-	}
-
-	size_t String::find(const char* c, size_t pos) const
-	{
-		return mView.find(c, pos);
-	}
-
-	size_t String::rfind(const String& str, size_t pos) const
-	{
-		return mView.rfind(str.mView, pos);
-	}
-
-	size_t String::rfind(std::string_view v, size_t pos) const
-	{
-		return mView.rfind(v, pos);
-	}
-
-	size_t String::rfind(char c, size_t pos) const
-	{
-		return mView.rfind(c, pos);
-	}
-
-	size_t String::rfind(const char* c, size_t pos, size_t count) const
-	{
-		return mView.rfind(c, pos, count);
-	}
-
-	size_t String::rfind(const char* c, size_t pos) const
-	{
-		return mView.rfind(c, pos);
-	}
-
-	size_t String::find_first_of(const String& str, size_t pos) const
-	{
-		return mView.find_first_of(str.mView, pos);
-	}
-
-	size_t String::find_first_of(std::string_view v, size_t pos) const
-	{
-		return mView.find_first_of(v, pos);
-	}
-
-	size_t String::find_first_of(char c, size_t pos) const
-	{
-		return mView.find_first_of(c, pos);
-	}
-
-	size_t String::find_first_of(const char* c, size_t pos, size_t count) const
-	{
-		return mView.find_first_of(c, pos, count);
-	}
-
-	size_t String::find_first_of(const char* c, size_t pos) const
-	{
-		return mView.find_first_of(c, pos);
-	}
-
-	size_t String::find_last_of(const String& str, size_t pos) const
-	{
-		return mView.find_last_of(str.mView, pos);
-	}
-
-	size_t String::find_last_of(std::string_view v, size_t pos) const
-	{
-		return mView.find_last_of(v, pos);
-	}
-
-	size_t String::find_last_of(char c, size_t pos) const
-	{
-		return mView.find_last_of(c, pos);
-	}
-
-	size_t String::find_last_of(const char* c, size_t pos, size_t count) const
-	{
-		return mView.find_last_of(c, pos, count);
-	}
-
-	size_t String::find_last_of(const char* c, size_t pos) const
-	{
-		return mView.find_last_of(c, pos);
-	}
-
-	size_t String::find_first_not_of(const String& str, size_t pos) const
-	{
-		return mView.find_first_not_of(str.mView, pos);
-	}
-
-	size_t String::find_first_not_of(std::string_view v, size_t pos) const
-	{
-		return mView.find_first_not_of(v, pos);
-	}
-
-	size_t String::find_first_not_of(char c, size_t pos) const
-	{
-		return mView.find_first_not_of(c, pos);
-	}
-
-	size_t String::find_first_not_of(const char* c, size_t pos, size_t count) const
-	{
-		return mView.find_first_not_of(c, pos, count);
-	}
-
-	size_t String::find_first_not_of(const char* c, size_t pos) const
-	{
-		return mView.find_first_not_of(c, pos);
-	}
-
-	size_t String::find_last_not_of(const String& str, size_t pos) const
-	{
-		return mView.find_last_not_of(str.mView, pos);
-	}
-
-	size_t String::find_last_not_of(std::string_view v, size_t pos) const
-	{
-		return mView.find_last_not_of(v, pos);
-	}
-
-	size_t String::find_last_not_of(char c, size_t pos) const
-	{
-		return mView.find_last_not_of(c, pos);
-	}
-
-	size_t String::find_last_not_of(const char* c, size_t pos, size_t count) const
-	{
-		return mView.find_last_not_of(c, pos, count);
-	}
-
-	size_t String::find_last_not_of(const char* c, size_t pos) const
-	{
-		return mView.find_last_not_of(c, pos);
-	}
-
-	std::vector<String> String::split(const String& str, bool keepEmpty) const
-	{
-		return split(str.mView, keepEmpty);
-	}
-
-	std::vector<String> String::split(std::string_view deliminator, bool keepEmpty) const
-	{
-		std::vector<String> ret;
-
-		size_t strSize = size();
-		size_t delimSize = deliminator.size();
-		size_t begin = 0;
-		size_t end = 0;
-
-		while (begin < strSize && end != npos)
-		{
-			end = find(deliminator, begin);
-
-			if (end != npos)
-			{
-				if (keepEmpty || end != begin)
-					ret.push_back(substr(begin, end - begin));
-
-				begin = end + delimSize;
-			}
-		}
-
-		if (begin < strSize)
-			ret.emplace_back(substr(begin, strSize - begin));
-		else if (begin == strSize && keepEmpty)
-			ret.emplace_back("");
-
-		return ret;
-	}
-
-	std::vector<String> String::split(char deliminator, bool keepEmpty) const
-	{
-		return split(std::string_view(&deliminator, 1), keepEmpty);
-	}
-
-	std::vector<String> String::split(const char* c, size_t pos, size_t count, bool keepEmpty) const
-	{
-		return split(std::string_view(&c[pos], count), keepEmpty);
-	}
-
-	std::vector<String> String::split(const char* c, size_t pos, bool keepEmpty) const
-	{
-		return split(std::string_view(&c[pos]), keepEmpty);
-	}
-
-	String String::trim()
-	{
-		String Whitespace(true, " \t\r\n\v\f");
-
-		size_t start = find_first_not_of(Whitespace);
-		size_t end = find_last_not_of(Whitespace);
-
-		if (npos == start || npos == end)
-			return String();
-
-		return substr(start, end - start);
-	}
-
-	bool String::isNullTerminated() const
-	{
-		const char* addrNullCheck = mView.data() + mView.size();
-		return *addrNullCheck == '\0';
-	}
-
-	String String::getNullTerminated() const
-	{
-		if (isNullTerminated())
-			return *this;
-		else
-			return String(mView);
-	}
-
-	const char* String::data() const
-	{
-		return mView.data();
-	}
-
-	std::string_view String::view() const
-	{
-		return mView;
-	}
-
-	String::operator std::string_view() const
-	{
-		return mView;
-	}
-
-	void String::consolidate(const String& left, const String& right)
-	{
-		if ( !left.isOnHeap() || !right.isOnHeap() || left.mHeapReference == right.mHeapReference )
-			return;
-
-		String* bigger = nullptr;
-		String* smaller = nullptr;
-
-		if (left.length() > right.length())
-		{
-			bigger = const_cast<String*>(&left);
-			smaller = const_cast<String*>(&right);
-		}
-		else
-		{
-			bigger = const_cast<String*>(&right);
-			smaller = const_cast<String*>(&left);
-		}
-
-		size_t start = bigger->find(*smaller);
-		if (start != npos)
-		{
-			smaller->mView = bigger->mView.substr(start, smaller->length());
-			smaller->mHeapReference = bigger->mHeapReference;
-		}
-	}
-
-	bool String::isLocal() const
-	{
-		return (mView.data() == mSmallMemory.data() || mIsLiteral);
-	}
-
-	bool String::isOnHeap() const
-	{
-		return (!mHeapReference.isNull());
-	}
-
-	class StringHelper
-	{
-	public:
-		static String add(const std::string_view& left, const StdExt::String& right)
-		{
-			size_t combinedSize = left.size() + right.size();
-			char* outMemory = nullptr;
-			StdExt::String ret;
-
-			if (combinedSize <= StdExt::String::SmallSize)
-			{
-				outMemory = ret.mSmallMemory.data();
-			}
-			else
-			{
-				ret.mHeapReference = MemoryReference(combinedSize + 1);
-				outMemory = (char*)ret.mHeapReference.data();
-			}
-
-			memcpy(outMemory, left.data(), left.size());
-			memcpy(outMemory + left.size(), right.data(), right.size());
-			outMemory[combinedSize] = '\0';
-
-			ret.mIsLiteral = false;
-			ret.mView = std::string_view(outMemory, combinedSize);
-
-			return ret;
-		}
-	};
-}
-
-std::ostream& operator<<(std::ostream& stream, const StdExt::String& str)
-{
-	return stream << str.view();
-}
-
-/////////////////////////////////////
-
-StdExt::String operator+(const char* left, const StdExt::String& right)
-{
-	return StdExt::StringHelper::add(std::string_view(left), right);
-}
-
-StdExt::String operator+(const std::string& left, const StdExt::String& right)
-{
-	return StdExt::StringHelper::add(std::string_view(left), right);
-}
-
-StdExt::String operator+(const std::string_view& left, const StdExt::String& right)
-{
-	return StdExt::StringHelper::add(left, right);
-}
-
-<<<<<<< HEAD
-/////////////////////////////////////
-
-bool operator<(const char* left, const StdExt::String& right)
-{
-	return right > left;
-}
-
-bool operator<(const std::string& left, const StdExt::String& right)
-{
-	return right > left;
-}
-
-bool operator<(const std::string_view& left, const StdExt::String& right)
-{
-	return right > left;
-}
-
-/////////////////////////////////////
-
-bool operator<=(const char* left, const StdExt::String& right)
-{
-	return right >= left;
-}
-
-bool operator<=(const std::string& left, const StdExt::String& right)
-{
-	return right >= left;
-}
-
-bool operator<=(const std::string_view& left, const StdExt::String& right)
-{
-	return right >= left;
-}
-
-/////////////////////////////////////
-
-bool operator==(const char* left, const StdExt::String& right)
-{
-	return right == left;
-}
-
-bool operator==(const std::string& left, const StdExt::String& right)
-{
-	return ( 0 == right.view().compare(std::string_view(left)) );
-}
-
-bool operator==(const std::string_view& left, const StdExt::String& right)
-{
-	return right == left;
-}
-
-/////////////////////////////////////
-
-bool operator>=(const char* left, const StdExt::String& right)
-{
-	return right <= left;
-}
-
-bool operator>=(const std::string& left, const StdExt::String& right)
-=======
-StdExt::String operator+(const StdExt::StringLiteral& left, const StdExt::String& right)
-{
-	return StdExt::StringHelper::add(left.view(), right);
-}
-
-StdExt::String operator+(const StdExt::StringLiteral& left, const StdExt::StringLiteral& right)
-{
-	return StdExt::StringHelper::add(left.view(), right.view());
-}
-
-namespace StdExt::Serialize::Binary
->>>>>>> 7786ff55
-{
-	template<>
-	void write<std::string_view>(ByteStream* stream, const std::string_view& val)
-	{
-		uint32_t length = StdExt::Number::convert<uint32_t>(val.length());
-
-		write<uint32_t>(stream, length);
-		stream->writeRaw(val.data(), length);
-	}
-
-<<<<<<< HEAD
-/////////////////////////////////////
-=======
-	template<>
-	void read<StdExt::String>(ByteStream* stream, StdExt::String* out)
-	{
-		uint32_t length = read<uint32_t>(stream);
-
-		if (length <= StdExt::String::SmallSize)
-		{
-			char buffer[StdExt::String::SmallSize];
-			stream->readRaw(buffer, length);
-
-			*out = StdExt::String(buffer, length);
-		}
-		else
-		{
-			StdExt::MemoryReference memRef(length + 1);
-			stream->readRaw(memRef.data(), length);
->>>>>>> 7786ff55
-
-			((char*)memRef.data())[length] = 0;
-
-			*out = StdExt::String(std::move(memRef));
-		}
-	}
-
-<<<<<<< HEAD
-bool operator>(const std::string_view& left, const StdExt::String& right)
-{
-	return right < left;
-=======
-	template<>
-	void write<StdExt::String>(ByteStream* stream, const StdExt::String& val)
-	{
-		write<std::string_view>(stream, val.view());
-	}
-
-	template<>
-	void write<StdExt::StringLiteral>(ByteStream* stream, const StdExt::StringLiteral& val)
-	{
-		write<std::string_view>(stream, val.view());
-	}
-
->>>>>>> 7786ff55
-}
+#if defined(_MSC_VER) && !defined(_SCL_SECURE_NO_WARNINGS)
+#	define _SCL_SECURE_NO_WARNINGS
+#endif
+
+#include <StdExt/String.h>
+#include <StdExt/Number.h>
+
+#include <StdExt/Serialize/Binary/Binary.h>
+#include <StdExt/Streams/ByteStream.h>
+
+#include <cassert>
+
+namespace StdExt
+{
+	String String::join(const String* strings, size_t count, std::string_view glue)
+	{
+		size_t length = 0;
+
+		for (size_t i = 0; i < count; ++i)
+			length += strings[i].length();
+
+		length += (count - 1) * glue.length();
+
+		MemoryReference memory(length);
+
+		char* start = (char*)memory.data();
+		size_t index = 0;
+
+		for (size_t i = 0; i < count; ++i)
+		{
+			strings[i].copy(&start[index], strings[i].length());
+			index += strings[i].length();
+
+			if (i != count - 1)
+			{
+				glue.copy(&start[index], glue.length());
+				index += glue.length();
+			}
+		}
+
+		start[length] = '\0';
+
+		return String(std::move(memory));
+	}
+
+	String String::join(const std::vector<String>& strings, std::string_view glue)
+	{
+		return join(&strings[0], strings.size(), glue);
+	}
+
+	String String::join(const std::span<String>& strings, std::string_view glue)
+	{
+		return join(&strings[0], strings.size(), glue);
+	}
+
+	String::String(const char* str)
+		: String(std::string_view(str))
+	{
+	}
+
+	String::String(const char* str, size_t size)
+		: String(std::string_view(str, size))
+	{
+	}
+
+	String::String(String&& other) noexcept
+	{
+		moveFrom(std::forward<String&&>(other));
+	}
+
+	String::String(const String& other) noexcept
+	{
+		copyFrom(other);
+	}
+
+	String::String(const std::string_view& str)
+		: String()
+	{
+		copyFrom(str);
+	}
+
+	String::String(MemoryReference&& mem) noexcept
+	{
+		if (mem.size() <= SmallSize)
+		{
+			copyFrom(std::string_view((const char*)mem.data(), mem.size()));
+			mem.makeNull();
+		}
+		else
+		{
+			mIsLiteral = false;
+			mHeapReference = std::move(mem);
+			mView = std::string_view((const char*)mHeapReference.data(), mHeapReference.size());
+		}
+	}
+
+	String::String(const MemoryReference& mem) noexcept
+	{
+		if (mem.size() <= SmallSize)
+		{
+			copyFrom(std::string_view((const char*)mem.data(), mem.size()));
+		}
+		else
+		{
+			mIsLiteral = false;
+			mHeapReference = mem;
+			mView = std::string_view((const char*)mHeapReference.data(), mHeapReference.size());
+		}
+	}
+
+	String::String(const std::string& stdStr)
+		: String(std::string_view(stdStr))
+	{
+	}
+
+	String::String(std::string&& stdStr)
+		: String(std::string_view(stdStr))
+	{
+		stdStr.clear();
+	}
+
+	void String::moveFrom(String&& other)
+	{
+		if (other.isLocal())
+		{
+			memcpy(mSmallMemory.data(), other.mView.data(), other.mView.size());
+			mSmallMemory[other.mView.size()] = '\0';
+
+			mView = std::string_view(mSmallMemory.data(), other.mView.size());
+			mHeapReference.makeNull();
+		}
+		else
+		{
+			mView = other.mView;
+			mIsLiteral = other.mIsLiteral;
+			mHeapReference = std::move(other.mHeapReference);
+		}
+
+		other.mSmallMemory[0] = '\0';
+		other.mView = std::string_view(other.mSmallMemory.data(), 0);
+		other.mIsLiteral = false;
+	}
+
+	void String::copyFrom(const String& other)
+	{
+		if (other.isLocal())
+		{
+			memcpy(mSmallMemory.data(), other.mView.data(), other.mView.size());
+			mSmallMemory[other.mView.size()] = '\0';
+
+			mView = std::string_view(mSmallMemory.data(), other.mView.size());
+			mHeapReference.makeNull();
+		}
+		else
+		{
+			mView = other.mView;
+			mIsLiteral = other.mIsLiteral;
+			mHeapReference = other.mHeapReference;
+		}
+	}
+
+	void String::copyFrom(const std::string_view& view)
+	{
+		mIsLiteral = false;
+
+		if (view.size() <= SmallSize)
+		{
+			mHeapReference.makeNull();
+			memcpy(mSmallMemory.data(), view.data(), view.size());
+			mSmallMemory[view.size()] = '\0';
+
+			mView = std::string_view(mSmallMemory.data(), view.size());
+		}
+		else
+		{
+			mHeapReference = MemoryReference(view.size() + 1);
+			char* heapBegin = (char*)mHeapReference.data();
+
+			memcpy(heapBegin, view.data(), view.size());
+			heapBegin[view.size()] = '\0';
+			
+			mView = std::string_view(heapBegin, view.size());
+		}
+	}
+
+	std::string String::toStdString() const
+	{
+		return std::string(mView);
+	}
+
+	String& String::operator=(String&& other) noexcept
+	{
+		moveFrom(std::move(other));
+		return *this;
+	}
+
+	String& String::operator=(const String& other)
+	{
+		copyFrom(other);
+		return *this;
+	}
+
+	String& String::operator=(const std::string& stdStr)
+	{
+		copyFrom(std::string_view(stdStr));
+		return *this;
+	}
+
+	String& String::operator=(std::string&& stdStr)
+	{
+		copyFrom(std::string_view(stdStr));
+		stdStr.clear();
+
+		return *this;
+	}
+
+	String& StdExt::String::operator=(const char* str)
+	{
+		copyFrom(std::string_view(str));
+		return *this;
+	}
+
+	std::strong_ordering String::operator<=>(const String& other) const
+	{
+		return mView <=> other.mView;
+	}
+
+	std::strong_ordering String::operator<=>(const char* other) const
+	{
+		return mView <=> std::string_view(other);
+	}
+
+	std::strong_ordering String::operator<=>(const std::string_view& other) const
+	{
+		return mView <=> other;
+	}
+
+	std::strong_ordering String::operator<=>(const StringLiteral& other) const
+	{
+		return mView <=> other.mView;
+	}
+
+	char String::operator[](size_t index) const
+	{
+		return mView[index];
+	}
+
+	String String::operator+(const char* other) const
+	{
+		return *this + std::string_view(other);
+	}
+
+	String String::operator+(const String& other) const
+	{
+		return *this + other.mView;
+	}
+
+	String String::operator+(const std::string& other) const
+	{
+		return *this + std::string_view(other);
+	}
+
+	String String::operator+(const std::string_view& other) const
+	{
+		size_t combinedSize = size() + other.size();
+		char* outMemory = nullptr;
+		String ret;
+
+		if (combinedSize <= SmallSize)
+		{
+			outMemory = ret.mSmallMemory.data();
+		}
+		else
+		{
+			ret.mHeapReference = MemoryReference(combinedSize + 1);
+			outMemory = (char*)ret.mHeapReference.data();
+		}
+
+		memcpy(outMemory, data(), size());
+		memcpy(outMemory + size(), other.data(), other.size());
+		outMemory[combinedSize] = '\0';
+		
+		ret.mIsLiteral = false;
+		ret.mView = std::string_view(outMemory, combinedSize);
+
+		return ret;
+	}
+
+
+	String& String::operator+=(const char* other)
+	{
+		return *this += std::string_view(other);
+	}
+
+	String& String::operator+=(const String& other)
+	{
+		return *this += other.mView;
+	}
+
+	String& String::operator+=(const std::string& other)
+	{
+		return *this += std::string_view(other);
+	}
+
+	String& String::operator+=(const std::string_view& other)
+	{
+		size_t combinedSize = size() + other.size();
+
+		if (combinedSize <= SmallSize)
+		{
+			if (mIsLiteral)
+				memcpy(&mSmallMemory[0], data(), size());
+
+			memcpy(&mSmallMemory[size()], other.data(), other.size());
+			mView = std::string_view(&mSmallMemory[0], combinedSize);
+		}
+		else
+		{
+			MemoryReference memory(combinedSize + 1);
+
+			memcpy(memory.data(), data(), size());
+			memcpy((char*)memory.data() + size(), other.data(), other.size());
+
+			mHeapReference = memory;
+			mView = std::string_view((char*)mHeapReference.data(), combinedSize);
+		}
+
+		mIsLiteral = false;
+
+		return *this;
+	}
+
+	int String::compare(std::string_view other) const
+	{
+		return mView.compare(other);
+	}
+
+	int String::compare(const char* other) const
+	{
+		return mView.compare(other);
+	}
+
+	size_t String::length() const
+	{
+		return mView.length();
+	}
+
+	size_t String::size() const
+	{
+		return mView.size();
+	}
+
+	size_t String::copy(char* dest, size_t count, size_t pos) const
+	{
+		return mView.copy(dest, count, pos);
+	}
+
+	String String::substr(size_t pos, size_t count) const
+	{
+		std::string_view subView = mView.substr(pos, count);
+
+		if (mIsLiteral)
+		{
+			String ret;
+			ret.mIsLiteral = true;
+			ret.mView = subView;
+
+			return ret;
+		}
+		else if (subView.size() <= SmallSize)
+		{
+			return String(subView);
+		}
+		else
+		{
+			String ret;
+			ret.mView = subView;
+			ret.mIsLiteral = false;
+			ret.mHeapReference = mHeapReference;
+
+			return ret;
+		}
+	}
+
+	size_t String::find(const String& str, size_t pos) const
+	{
+		return mView.find(str.mView, pos);
+	}
+
+	size_t String::find(std::string_view v, size_t pos) const
+	{
+		return mView.find(v, pos);
+	}
+
+	size_t String::find(char c, size_t pos) const
+	{
+		return mView.find(c, pos);
+	}
+
+	size_t String::find(const char* c, size_t pos, size_t count) const
+	{
+		return mView.find(c, pos, count);
+	}
+
+	size_t String::find(const char* c, size_t pos) const
+	{
+		return mView.find(c, pos);
+	}
+
+	size_t String::rfind(const String& str, size_t pos) const
+	{
+		return mView.rfind(str.mView, pos);
+	}
+
+	size_t String::rfind(std::string_view v, size_t pos) const
+	{
+		return mView.rfind(v, pos);
+	}
+
+	size_t String::rfind(char c, size_t pos) const
+	{
+		return mView.rfind(c, pos);
+	}
+
+	size_t String::rfind(const char* c, size_t pos, size_t count) const
+	{
+		return mView.rfind(c, pos, count);
+	}
+
+	size_t String::rfind(const char* c, size_t pos) const
+	{
+		return mView.rfind(c, pos);
+	}
+
+	size_t String::find_first_of(const String& str, size_t pos) const
+	{
+		return mView.find_first_of(str.mView, pos);
+	}
+
+	size_t String::find_first_of(std::string_view v, size_t pos) const
+	{
+		return mView.find_first_of(v, pos);
+	}
+
+	size_t String::find_first_of(char c, size_t pos) const
+	{
+		return mView.find_first_of(c, pos);
+	}
+
+	size_t String::find_first_of(const char* c, size_t pos, size_t count) const
+	{
+		return mView.find_first_of(c, pos, count);
+	}
+
+	size_t String::find_first_of(const char* c, size_t pos) const
+	{
+		return mView.find_first_of(c, pos);
+	}
+
+	size_t String::find_last_of(const String& str, size_t pos) const
+	{
+		return mView.find_last_of(str.mView, pos);
+	}
+
+	size_t String::find_last_of(std::string_view v, size_t pos) const
+	{
+		return mView.find_last_of(v, pos);
+	}
+
+	size_t String::find_last_of(char c, size_t pos) const
+	{
+		return mView.find_last_of(c, pos);
+	}
+
+	size_t String::find_last_of(const char* c, size_t pos, size_t count) const
+	{
+		return mView.find_last_of(c, pos, count);
+	}
+
+	size_t String::find_last_of(const char* c, size_t pos) const
+	{
+		return mView.find_last_of(c, pos);
+	}
+
+	size_t String::find_first_not_of(const String& str, size_t pos) const
+	{
+		return mView.find_first_not_of(str.mView, pos);
+	}
+
+	size_t String::find_first_not_of(std::string_view v, size_t pos) const
+	{
+		return mView.find_first_not_of(v, pos);
+	}
+
+	size_t String::find_first_not_of(char c, size_t pos) const
+	{
+		return mView.find_first_not_of(c, pos);
+	}
+
+	size_t String::find_first_not_of(const char* c, size_t pos, size_t count) const
+	{
+		return mView.find_first_not_of(c, pos, count);
+	}
+
+	size_t String::find_first_not_of(const char* c, size_t pos) const
+	{
+		return mView.find_first_not_of(c, pos);
+	}
+
+	size_t String::find_last_not_of(const String& str, size_t pos) const
+	{
+		return mView.find_last_not_of(str.mView, pos);
+	}
+
+	size_t String::find_last_not_of(std::string_view v, size_t pos) const
+	{
+		return mView.find_last_not_of(v, pos);
+	}
+
+	size_t String::find_last_not_of(char c, size_t pos) const
+	{
+		return mView.find_last_not_of(c, pos);
+	}
+
+	size_t String::find_last_not_of(const char* c, size_t pos, size_t count) const
+	{
+		return mView.find_last_not_of(c, pos, count);
+	}
+
+	size_t String::find_last_not_of(const char* c, size_t pos) const
+	{
+		return mView.find_last_not_of(c, pos);
+	}
+
+	std::vector<String> String::split(const String& str, bool keepEmpty) const
+	{
+		return split(str.mView, keepEmpty);
+	}
+
+	std::vector<String> String::split(std::string_view deliminator, bool keepEmpty) const
+	{
+		std::vector<String> ret;
+
+		size_t strSize = size();
+		size_t delimSize = deliminator.size();
+		size_t begin = 0;
+		size_t end = 0;
+
+		while (begin < strSize && end != npos)
+		{
+			end = find(deliminator, begin);
+
+			if (end != npos)
+			{
+				if (keepEmpty || end != begin)
+					ret.push_back(substr(begin, end - begin));
+
+				begin = end + delimSize;
+			}
+		}
+
+		if (begin < strSize)
+			ret.emplace_back(substr(begin, strSize - begin));
+		else if (begin == strSize && keepEmpty)
+			ret.emplace_back("");
+
+		return ret;
+	}
+
+	std::vector<String> String::split(char deliminator, bool keepEmpty) const
+	{
+		return split(std::string_view(&deliminator, 1), keepEmpty);
+	}
+
+	std::vector<String> String::split(const char* c, size_t pos, size_t count, bool keepEmpty) const
+	{
+		return split(std::string_view(&c[pos], count), keepEmpty);
+	}
+
+	std::vector<String> String::split(const char* c, size_t pos, bool keepEmpty) const
+	{
+		return split(std::string_view(&c[pos]), keepEmpty);
+	}
+
+	String String::trim()
+	{
+		String Whitespace(true, " \t\r\n\v\f");
+
+		size_t start = find_first_not_of(Whitespace);
+		size_t end = find_last_not_of(Whitespace);
+
+		if (npos == start || npos == end)
+			return String();
+
+		return substr(start, end - start);
+	}
+
+	bool String::isNullTerminated() const
+	{
+		const char* addrNullCheck = mView.data() + mView.size();
+		return *addrNullCheck == '\0';
+	}
+
+	String String::getNullTerminated() const
+	{
+		if (isNullTerminated())
+			return *this;
+		else
+			return String(mView);
+	}
+
+	const char* String::data() const
+	{
+		return mView.data();
+	}
+
+	std::string_view String::view() const
+	{
+		return mView;
+	}
+
+	String::operator std::string_view() const
+	{
+		return mView;
+	}
+
+	void String::consolidate(const String& left, const String& right)
+	{
+		if ( !left.isOnHeap() || !right.isOnHeap() || left.mHeapReference == right.mHeapReference )
+			return;
+
+		String* bigger = nullptr;
+		String* smaller = nullptr;
+
+		if (left.length() > right.length())
+		{
+			bigger = const_cast<String*>(&left);
+			smaller = const_cast<String*>(&right);
+		}
+		else
+		{
+			bigger = const_cast<String*>(&right);
+			smaller = const_cast<String*>(&left);
+		}
+
+		size_t start = bigger->find(*smaller);
+		if (start != npos)
+		{
+			smaller->mView = bigger->mView.substr(start, smaller->length());
+			smaller->mHeapReference = bigger->mHeapReference;
+		}
+	}
+
+	bool String::isLocal() const
+	{
+		return (mView.data() == mSmallMemory.data() || mIsLiteral);
+	}
+
+	bool String::isOnHeap() const
+	{
+		return (!mHeapReference.isNull());
+	}
+
+	class StringHelper
+	{
+	public:
+		static String add(const std::string_view& left, const StdExt::String& right)
+		{
+			size_t combinedSize = left.size() + right.size();
+			char* outMemory = nullptr;
+			StdExt::String ret;
+
+			if (combinedSize <= StdExt::String::SmallSize)
+			{
+				outMemory = ret.mSmallMemory.data();
+			}
+			else
+			{
+				ret.mHeapReference = MemoryReference(combinedSize + 1);
+				outMemory = (char*)ret.mHeapReference.data();
+			}
+
+			memcpy(outMemory, left.data(), left.size());
+			memcpy(outMemory + left.size(), right.data(), right.size());
+			outMemory[combinedSize] = '\0';
+
+			ret.mIsLiteral = false;
+			ret.mView = std::string_view(outMemory, combinedSize);
+
+			return ret;
+		}
+	};
+}
+
+std::ostream& operator<<(std::ostream& stream, const StdExt::String& str)
+{
+	return stream << str.view();
+}
+
+/////////////////////////////////////
+
+StdExt::String operator+(const char* left, const StdExt::String& right)
+{
+	return StdExt::StringHelper::add(std::string_view(left), right);
+}
+
+StdExt::String operator+(const std::string& left, const StdExt::String& right)
+{
+	return StdExt::StringHelper::add(std::string_view(left), right);
+}
+
+StdExt::String operator+(const std::string_view& left, const StdExt::String& right)
+{
+	return StdExt::StringHelper::add(left, right);
+}
+
+StdExt::String operator+(const StdExt::StringLiteral& left, const StdExt::String& right)
+{
+	return StdExt::StringHelper::add(left.view(), right);
+}
+
+StdExt::String operator+(const StdExt::StringLiteral& left, const StdExt::StringLiteral& right)
+{
+	return StdExt::StringHelper::add(left.view(), right.view());
+}
+
+namespace StdExt::Serialize::Binary
+{
+	template<>
+	void write<std::string_view>(ByteStream* stream, const std::string_view& val)
+	{
+		uint32_t length = StdExt::Number::convert<uint32_t>(val.length());
+
+		write<uint32_t>(stream, length);
+		stream->writeRaw(val.data(), length);
+	}
+
+	template<>
+	void read<StdExt::String>(ByteStream* stream, StdExt::String* out)
+	{
+		uint32_t length = read<uint32_t>(stream);
+
+		if (length <= StdExt::String::SmallSize)
+		{
+			char buffer[StdExt::String::SmallSize];
+			stream->readRaw(buffer, length);
+
+			*out = StdExt::String(buffer, length);
+		}
+		else
+		{
+			StdExt::MemoryReference memRef(length + 1);
+			stream->readRaw(memRef.data(), length);
+
+			((char*)memRef.data())[length] = 0;
+
+			*out = StdExt::String(std::move(memRef));
+		}
+	}
+
+	template<>
+	void write<StdExt::String>(ByteStream* stream, const StdExt::String& val)
+	{
+		write<std::string_view>(stream, val.view());
+	}
+
+	template<>
+	void write<StdExt::StringLiteral>(ByteStream* stream, const StdExt::StringLiteral& val)
+	{
+		write<std::string_view>(stream, val.view());
+	}
+
+}