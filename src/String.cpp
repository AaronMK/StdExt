#include <StdExt/String.h>
#include <StdExt/Number.h>

#include <StdExt/Collections/Vector.h>

#include <locale>
#include <vector>
#include <cuchar>

namespace StdExt
{
	using cvt_result = std::codecvt_base::result;

	template<Character InternT, Character ExternT>
		requires (!std::same_as<InternT, ExternT>)
	class CodeConvert : protected std::codecvt<InternT, ExternT, std::mbstate_t>
	{
		using base_t = std::codecvt<InternT, ExternT, std::mbstate_t>;
	public:
		CodeConvert() = default;
		virtual ~CodeConvert() {};

		cvt_result doConvert(
			std::mbstate_t& state,
			const InternT* from,
			const InternT* from_end,
			const InternT*& from_next,
			ExternT* to,
			ExternT* to_end,
			ExternT*& to_next
		) const
		{
			return base_t::out(
				state,
				from, from_end, from_next,
				to, to_end, to_next
			);
		}

		cvt_result doConvert(
			std::mbstate_t& state,
			const ExternT* from,
			const ExternT* from_end,
			const ExternT*& from_next,
			InternT* to,
			InternT* to_end,
			InternT*& to_next
		) const
		{
			return base_t::in(
				state,
				from, from_end, from_next,
				to, to_end, to_next
			);
		}
	};

	template<>
	class CodeConvert<char8_t, char16_t> : public CodeConvert<char16_t, char8_t>
	{
	};

	template<>
	class CodeConvert<char8_t, char32_t> : public CodeConvert<char32_t, char8_t>
	{
	};

	template<>
	class CodeConvert<char, wchar_t> : public CodeConvert<wchar_t, char>
	{
	};

	template<Character InternT, Character ExternT>
	static StringBase<InternT> convert(const StringBase<ExternT>& str)
	{
		constexpr auto ok = std::codecvt_base::ok;
<<<<<<< HEAD
		
=======

>>>>>>> 3810e5aa
		if (str.size() == 0)
			return StringBase<InternT>();

		CodeConvert<InternT, ExternT> converter;

		std::array<InternT, 128> buffer;
		std::vector< StringBase<InternT> > cvt_parts;

		std::mbstate_t state{};
		std::codecvt_base::result result = std::codecvt_base::noconv;

		const ExternT* from = str.data();
		const ExternT* from_end = from + str.size();
		const ExternT* from_next = from;

		while (ok != result)
		{
			InternT* to = &buffer[0];
			InternT* to_end = to + buffer.size() - 1;
			InternT* to_next = to;

			result = converter.doConvert(
				state,
				from, from_end, from_next,
				to, to_end, to_next
			);

<<<<<<< HEAD
			if ( std::codecvt_base::error == result )
=======
			if (std::codecvt_base::error == result)
>>>>>>> 3810e5aa
				throw std::runtime_error("Encountered a character that could not be converted.");

			if (std::codecvt_base::noconv == result)
				throw std::runtime_error("This facet is non-converting, no output written.");

			cvt_parts.emplace_back(to, std::distance(to, to_next));
			from = from_next;
		}

		return StringBase<InternT>::join(
			std::span< const StringBase<InternT> >(
				cvt_parts.data(), cvt_parts.size()
<<<<<<< HEAD
			)
=======
				)
>>>>>>> 3810e5aa
		);
	}

	template<>
	StringBase<char> convertString<char>(const StringBase<char>& str)
	{
		return str;
	}

	template<>
	StringBase<char> convertString<char>(const StringBase<char8_t>& str)
	{
		return convertString<char>(
			convertString<char32_t>(str)
<<<<<<< HEAD
		);
=======
			);
>>>>>>> 3810e5aa
	}

	template<>
	StringBase<char> convertString<char>(const StringBase<char16_t>& str)
	{
		return convertString<char>(
			convertString<char32_t>(str)
<<<<<<< HEAD
		);
=======
			);
>>>>>>> 3810e5aa
	}

	template<>
	StringBase<char> convertString<char>(const StringBase<char32_t>& str)
	{
<<<<<<< HEAD
		if ( str.size() == 0)
=======
		if (str.size() == 0)
>>>>>>> 3810e5aa
			return StringBase<char>();

		constexpr auto failure = (size_t)-1;

		auto view = str.view();

		std::mbstate_t state{};
<<<<<<< HEAD
		std::vector<char> out_buffer( std::max(MB_CUR_MAX, MB_LEN_MAX) );
=======
		std::vector<char> out_buffer(std::max(MB_CUR_MAX, MB_LEN_MAX));
>>>>>>> 3810e5aa
		std::vector<char> out_chars{};

		for (auto curr_char : view)
		{
			size_t result = c32rtomb(
				out_buffer.data(), curr_char, &state
			);

<<<<<<< HEAD
			if ( failure == result )
=======
			if (failure == result)
>>>>>>> 3810e5aa
				throw invalid_operation("String conversion failed.");

			if (result > 0)
			{
				std::span<char> add_span(out_buffer.data(), result);
				out_chars.insert(
					out_chars.end(),
					add_span.begin(), add_span.end()
				);
			}
		}

<<<<<<< HEAD
		return StringBase<char>(out_chars.data(), out_chars.size() );
=======
		return StringBase<char>(out_chars.data(), out_chars.size());
>>>>>>> 3810e5aa
	}

	template<>
	StringBase<char> convertString<char>(const StringBase<wchar_t>& str)
	{
		return convert<char>(str);
	}



	template<>
	StringBase<char8_t> convertString<char8_t>(const StringBase<char>& str)
	{
		return convert<char8_t>(
			convertString<char32_t>(str)
<<<<<<< HEAD
		);
=======
			);
>>>>>>> 3810e5aa
	}

	template<>
	StringBase<char8_t> convertString<char8_t>(const StringBase<char8_t>& str)
	{
		return str;
	}

	template<>
	StringBase<char8_t> convertString<char8_t>(const StringBase<char16_t>& str)
	{
		return convert<char8_t>(str);
	}

	template<>
	StringBase<char8_t> convertString<char8_t>(const StringBase<char32_t>& str)
	{
		return convert<char8_t>(str);
	}

	template<>
	StringBase<char8_t> convertString<char8_t>(const StringBase<wchar_t>& str)
	{
		return convertString<char8_t>(
			convertString<char>(str)
<<<<<<< HEAD
		);
=======
			);
>>>>>>> 3810e5aa
	}



	template<>
	StringBase<char16_t> convertString<char16_t>(const StringBase<char>& str)
	{
		return convert<char16_t>(
			convertString<char32_t>(str)
<<<<<<< HEAD
		);
=======
			);
>>>>>>> 3810e5aa
	}

	template<>
	StringBase<char16_t> convertString<char16_t>(const StringBase<char8_t>& str)
	{
		return convert<char16_t>(str);
	}

	template<>
	StringBase<char16_t> convertString<char16_t>(const StringBase<char16_t>& str)
	{
		return str;
	}

	template<>
	StringBase<char16_t> convertString<char16_t>(const StringBase<char32_t>& str)
	{
		return convert<char16_t>(str);
	}

	template<>
	StringBase<char16_t> convertString<char16_t>(const StringBase<wchar_t>& str)
	{
		return convertString<char16_t>(
			convertString<char>(str)
<<<<<<< HEAD
		);
=======
			);
>>>>>>> 3810e5aa
	}



	template<>
	StringBase<char32_t> convertString<char32_t>(const StringBase<char>& str)
	{
		if (str.size() == 0)
			return StringBase<char32_t>{};
<<<<<<< HEAD
		
=======

>>>>>>> 3810e5aa
		constexpr auto char_written = (std::size_t)-3;
		constexpr auto char_incomplete = (std::size_t)-2;
		constexpr auto encoding_error = (std::size_t)-1;
		constexpr auto char_null = 0;

		const char* start = str.data();
		const char* last = start + (str.size() - 1);

		std::vector<char32_t> out_chars;
		std::mbstate_t state{};

		auto stringOutChars = [&]()
		{
			return StringBase<char32_t>(
				out_chars.data(), out_chars.size()
<<<<<<< HEAD
			);
=======
				);
>>>>>>> 3810e5aa
		};

		while (start <= last)
		{
			char32_t char_out = 0;
			size_t result = mbrtoc32(
				&char_out, start,
				std::distance(start, last) + 1,
				&state
			);

			if (encoding_error == result)
				throw invalid_operation("Encoding Error");

			if (char_null == result)
				return stringOutChars();

			if (char_incomplete == result)
				continue;
<<<<<<< HEAD
			
=======

>>>>>>> 3810e5aa
			if (char_written == result)
			{
				out_chars.emplace_back(char_out);
				continue;
			}

			out_chars.emplace_back(char_out);
			start += result;
		}

		return stringOutChars();
	}

	template<>
	StringBase<char32_t> convertString<char32_t>(const StringBase<char8_t>& str)
	{
		return convert<char32_t>(str);
	}

	template<>
	StringBase<char32_t> convertString<char32_t>(const StringBase<char16_t>& str)
	{
		return convert<char32_t>(str);
	}

	template<>
	StringBase<char32_t> convertString<char32_t>(const StringBase<char32_t>& str)
	{
		return str;
	}

	template<>
	StringBase<char32_t> convertString<char32_t>(const StringBase<wchar_t>& str)
	{
		return convertString<char32_t>(
			convertString<char>(str)
<<<<<<< HEAD
		);
=======
			);
>>>>>>> 3810e5aa
	}



	template<>
	StringBase<wchar_t> convertString<wchar_t>(const StringBase<char>& str)
	{
		return convert<wchar_t>(str);
	}

	template<>
	StringBase<wchar_t> convertString<wchar_t>(const StringBase<char8_t>& str)
	{
		return convertString<wchar_t>(
			convertString<char32_t>(str)
<<<<<<< HEAD
		);
=======
			);
>>>>>>> 3810e5aa
	}

	template<>
	StringBase<wchar_t> convertString<wchar_t>(const StringBase<char16_t>& str)
	{
		return convertString<wchar_t>(
			convertString<char32_t>(str)
<<<<<<< HEAD
		);
=======
			);
>>>>>>> 3810e5aa
	}

	template<>
	StringBase<wchar_t> convertString<wchar_t>(const StringBase<char32_t>& str)
	{
		return convert<wchar_t>(
			convertString<char>(str)
<<<<<<< HEAD
		);
=======
			);
>>>>>>> 3810e5aa
	}

	template<>
	StringBase<wchar_t> convertString<wchar_t>(const StringBase<wchar_t>& str)
	{
		return str;
	}
}

namespace StdExt::Serialize::Binary
{
	template<Character char_t>
	void writeString(ByteStream* stream, const StringBase<char_t>& val)
	{
		uint32_t length = StdExt::Number::template convert<uint32_t>(val.size());
		write<uint32_t>(stream, length);

		if constexpr (std::endian::native == std::endian::big)
		{
			Collections::Vector<char_t, 64> buffer;
			buffer.resize(val.size);

			for (size_t i = 0; i < length; ++i)
				buffer[i] = swap_endianness(val[i]);

			stream->writeRaw(buffer.data(), length * sizeof(char_t));
		}
		else
		{
			stream->writeRaw(val.data(), length * sizeof(char_t));
		}
	}

	template<Character char_t>
	void readString(ByteStream* stream, StringBase<char_t>* out)
	{
		uint32_t length = read<uint32_t>(stream);

		auto readData = [&](char_t* out_chars)
		{
			stream->readRaw(out_chars, length * sizeof(char_t));
			out_chars[length] = 0;

			if constexpr (std::endian::native == std::endian::big)
			{
				for (size_t i = 0; i < length; ++i)
					out_chars[i] = swap_endianness(out_chars[i]);
			}
		};

		if (length <= StdExt::String::SmallSize)
		{
			char_t buffer[StdExt::String::SmallSize + 1];
			readData(buffer);

			*out = typename StringBase<char_t>::view_t(buffer, length);
		}
		else
		{
			Collections::SharedArray<char_t> memRef(length + 1);
			readData(memRef.data());

			*out = StringBase<char_t>(memRef);
		}
	}

	template<>
	void read<CString>(ByteStream* stream, CString* out)
	{
		readString(stream, out);
	}

	template<>
	void write<CString>(ByteStream* stream, const CString& val)
	{
		writeString(stream, val);
	}

	template<>
	void read<U8String>(ByteStream* stream, U8String* out)
	{
		readString(stream, out);
	}

	template<>
	void write<U8String>(ByteStream* stream, const U8String& val)
	{
		writeString(stream, val);
	}

	template<>
	void read<U16String>(ByteStream* stream, U16String* out)
	{
		readString(stream, out);
	}

	template<>
	void write<U16String>(ByteStream* stream, const U16String& val)
	{
		writeString(stream, val);
	}

	template<>
	void read<U32String>(ByteStream* stream, U32String* out)
	{
		readString(stream, out);
	}

	template<>
	void write<U32String>(ByteStream* stream, const U32String& val)
	{
		writeString(stream, val);
	}
}<|MERGE_RESOLUTION|>--- conflicted
+++ resolved
@@ -1,564 +1,484 @@
-#include <StdExt/String.h>
-#include <StdExt/Number.h>
-
-#include <StdExt/Collections/Vector.h>
-
-#include <locale>
-#include <vector>
-#include <cuchar>
-
-namespace StdExt
-{
-	using cvt_result = std::codecvt_base::result;
-
-	template<Character InternT, Character ExternT>
-		requires (!std::same_as<InternT, ExternT>)
-	class CodeConvert : protected std::codecvt<InternT, ExternT, std::mbstate_t>
-	{
-		using base_t = std::codecvt<InternT, ExternT, std::mbstate_t>;
-	public:
-		CodeConvert() = default;
-		virtual ~CodeConvert() {};
-
-		cvt_result doConvert(
-			std::mbstate_t& state,
-			const InternT* from,
-			const InternT* from_end,
-			const InternT*& from_next,
-			ExternT* to,
-			ExternT* to_end,
-			ExternT*& to_next
-		) const
-		{
-			return base_t::out(
-				state,
-				from, from_end, from_next,
-				to, to_end, to_next
-			);
-		}
-
-		cvt_result doConvert(
-			std::mbstate_t& state,
-			const ExternT* from,
-			const ExternT* from_end,
-			const ExternT*& from_next,
-			InternT* to,
-			InternT* to_end,
-			InternT*& to_next
-		) const
-		{
-			return base_t::in(
-				state,
-				from, from_end, from_next,
-				to, to_end, to_next
-			);
-		}
-	};
-
-	template<>
-	class CodeConvert<char8_t, char16_t> : public CodeConvert<char16_t, char8_t>
-	{
-	};
-
-	template<>
-	class CodeConvert<char8_t, char32_t> : public CodeConvert<char32_t, char8_t>
-	{
-	};
-
-	template<>
-	class CodeConvert<char, wchar_t> : public CodeConvert<wchar_t, char>
-	{
-	};
-
-	template<Character InternT, Character ExternT>
-	static StringBase<InternT> convert(const StringBase<ExternT>& str)
-	{
-		constexpr auto ok = std::codecvt_base::ok;
-<<<<<<< HEAD
-		
-=======
-
->>>>>>> 3810e5aa
-		if (str.size() == 0)
-			return StringBase<InternT>();
-
-		CodeConvert<InternT, ExternT> converter;
-
-		std::array<InternT, 128> buffer;
-		std::vector< StringBase<InternT> > cvt_parts;
-
-		std::mbstate_t state{};
-		std::codecvt_base::result result = std::codecvt_base::noconv;
-
-		const ExternT* from = str.data();
-		const ExternT* from_end = from + str.size();
-		const ExternT* from_next = from;
-
-		while (ok != result)
-		{
-			InternT* to = &buffer[0];
-			InternT* to_end = to + buffer.size() - 1;
-			InternT* to_next = to;
-
-			result = converter.doConvert(
-				state,
-				from, from_end, from_next,
-				to, to_end, to_next
-			);
-
-<<<<<<< HEAD
-			if ( std::codecvt_base::error == result )
-=======
-			if (std::codecvt_base::error == result)
->>>>>>> 3810e5aa
-				throw std::runtime_error("Encountered a character that could not be converted.");
-
-			if (std::codecvt_base::noconv == result)
-				throw std::runtime_error("This facet is non-converting, no output written.");
-
-			cvt_parts.emplace_back(to, std::distance(to, to_next));
-			from = from_next;
-		}
-
-		return StringBase<InternT>::join(
-			std::span< const StringBase<InternT> >(
-				cvt_parts.data(), cvt_parts.size()
-<<<<<<< HEAD
-			)
-=======
-				)
->>>>>>> 3810e5aa
-		);
-	}
-
-	template<>
-	StringBase<char> convertString<char>(const StringBase<char>& str)
-	{
-		return str;
-	}
-
-	template<>
-	StringBase<char> convertString<char>(const StringBase<char8_t>& str)
-	{
-		return convertString<char>(
-			convertString<char32_t>(str)
-<<<<<<< HEAD
-		);
-=======
-			);
->>>>>>> 3810e5aa
-	}
-
-	template<>
-	StringBase<char> convertString<char>(const StringBase<char16_t>& str)
-	{
-		return convertString<char>(
-			convertString<char32_t>(str)
-<<<<<<< HEAD
-		);
-=======
-			);
->>>>>>> 3810e5aa
-	}
-
-	template<>
-	StringBase<char> convertString<char>(const StringBase<char32_t>& str)
-	{
-<<<<<<< HEAD
-		if ( str.size() == 0)
-=======
-		if (str.size() == 0)
->>>>>>> 3810e5aa
-			return StringBase<char>();
-
-		constexpr auto failure = (size_t)-1;
-
-		auto view = str.view();
-
-		std::mbstate_t state{};
-<<<<<<< HEAD
-		std::vector<char> out_buffer( std::max(MB_CUR_MAX, MB_LEN_MAX) );
-=======
-		std::vector<char> out_buffer(std::max(MB_CUR_MAX, MB_LEN_MAX));
->>>>>>> 3810e5aa
-		std::vector<char> out_chars{};
-
-		for (auto curr_char : view)
-		{
-			size_t result = c32rtomb(
-				out_buffer.data(), curr_char, &state
-			);
-
-<<<<<<< HEAD
-			if ( failure == result )
-=======
-			if (failure == result)
->>>>>>> 3810e5aa
-				throw invalid_operation("String conversion failed.");
-
-			if (result > 0)
-			{
-				std::span<char> add_span(out_buffer.data(), result);
-				out_chars.insert(
-					out_chars.end(),
-					add_span.begin(), add_span.end()
-				);
-			}
-		}
-
-<<<<<<< HEAD
-		return StringBase<char>(out_chars.data(), out_chars.size() );
-=======
-		return StringBase<char>(out_chars.data(), out_chars.size());
->>>>>>> 3810e5aa
-	}
-
-	template<>
-	StringBase<char> convertString<char>(const StringBase<wchar_t>& str)
-	{
-		return convert<char>(str);
-	}
-
-
-
-	template<>
-	StringBase<char8_t> convertString<char8_t>(const StringBase<char>& str)
-	{
-		return convert<char8_t>(
-			convertString<char32_t>(str)
-<<<<<<< HEAD
-		);
-=======
-			);
->>>>>>> 3810e5aa
-	}
-
-	template<>
-	StringBase<char8_t> convertString<char8_t>(const StringBase<char8_t>& str)
-	{
-		return str;
-	}
-
-	template<>
-	StringBase<char8_t> convertString<char8_t>(const StringBase<char16_t>& str)
-	{
-		return convert<char8_t>(str);
-	}
-
-	template<>
-	StringBase<char8_t> convertString<char8_t>(const StringBase<char32_t>& str)
-	{
-		return convert<char8_t>(str);
-	}
-
-	template<>
-	StringBase<char8_t> convertString<char8_t>(const StringBase<wchar_t>& str)
-	{
-		return convertString<char8_t>(
-			convertString<char>(str)
-<<<<<<< HEAD
-		);
-=======
-			);
->>>>>>> 3810e5aa
-	}
-
-
-
-	template<>
-	StringBase<char16_t> convertString<char16_t>(const StringBase<char>& str)
-	{
-		return convert<char16_t>(
-			convertString<char32_t>(str)
-<<<<<<< HEAD
-		);
-=======
-			);
->>>>>>> 3810e5aa
-	}
-
-	template<>
-	StringBase<char16_t> convertString<char16_t>(const StringBase<char8_t>& str)
-	{
-		return convert<char16_t>(str);
-	}
-
-	template<>
-	StringBase<char16_t> convertString<char16_t>(const StringBase<char16_t>& str)
-	{
-		return str;
-	}
-
-	template<>
-	StringBase<char16_t> convertString<char16_t>(const StringBase<char32_t>& str)
-	{
-		return convert<char16_t>(str);
-	}
-
-	template<>
-	StringBase<char16_t> convertString<char16_t>(const StringBase<wchar_t>& str)
-	{
-		return convertString<char16_t>(
-			convertString<char>(str)
-<<<<<<< HEAD
-		);
-=======
-			);
->>>>>>> 3810e5aa
-	}
-
-
-
-	template<>
-	StringBase<char32_t> convertString<char32_t>(const StringBase<char>& str)
-	{
-		if (str.size() == 0)
-			return StringBase<char32_t>{};
-<<<<<<< HEAD
-		
-=======
-
->>>>>>> 3810e5aa
-		constexpr auto char_written = (std::size_t)-3;
-		constexpr auto char_incomplete = (std::size_t)-2;
-		constexpr auto encoding_error = (std::size_t)-1;
-		constexpr auto char_null = 0;
-
-		const char* start = str.data();
-		const char* last = start + (str.size() - 1);
-
-		std::vector<char32_t> out_chars;
-		std::mbstate_t state{};
-
-		auto stringOutChars = [&]()
-		{
-			return StringBase<char32_t>(
-				out_chars.data(), out_chars.size()
-<<<<<<< HEAD
-			);
-=======
-				);
->>>>>>> 3810e5aa
-		};
-
-		while (start <= last)
-		{
-			char32_t char_out = 0;
-			size_t result = mbrtoc32(
-				&char_out, start,
-				std::distance(start, last) + 1,
-				&state
-			);
-
-			if (encoding_error == result)
-				throw invalid_operation("Encoding Error");
-
-			if (char_null == result)
-				return stringOutChars();
-
-			if (char_incomplete == result)
-				continue;
-<<<<<<< HEAD
-			
-=======
-
->>>>>>> 3810e5aa
-			if (char_written == result)
-			{
-				out_chars.emplace_back(char_out);
-				continue;
-			}
-
-			out_chars.emplace_back(char_out);
-			start += result;
-		}
-
-		return stringOutChars();
-	}
-
-	template<>
-	StringBase<char32_t> convertString<char32_t>(const StringBase<char8_t>& str)
-	{
-		return convert<char32_t>(str);
-	}
-
-	template<>
-	StringBase<char32_t> convertString<char32_t>(const StringBase<char16_t>& str)
-	{
-		return convert<char32_t>(str);
-	}
-
-	template<>
-	StringBase<char32_t> convertString<char32_t>(const StringBase<char32_t>& str)
-	{
-		return str;
-	}
-
-	template<>
-	StringBase<char32_t> convertString<char32_t>(const StringBase<wchar_t>& str)
-	{
-		return convertString<char32_t>(
-			convertString<char>(str)
-<<<<<<< HEAD
-		);
-=======
-			);
->>>>>>> 3810e5aa
-	}
-
-
-
-	template<>
-	StringBase<wchar_t> convertString<wchar_t>(const StringBase<char>& str)
-	{
-		return convert<wchar_t>(str);
-	}
-
-	template<>
-	StringBase<wchar_t> convertString<wchar_t>(const StringBase<char8_t>& str)
-	{
-		return convertString<wchar_t>(
-			convertString<char32_t>(str)
-<<<<<<< HEAD
-		);
-=======
-			);
->>>>>>> 3810e5aa
-	}
-
-	template<>
-	StringBase<wchar_t> convertString<wchar_t>(const StringBase<char16_t>& str)
-	{
-		return convertString<wchar_t>(
-			convertString<char32_t>(str)
-<<<<<<< HEAD
-		);
-=======
-			);
->>>>>>> 3810e5aa
-	}
-
-	template<>
-	StringBase<wchar_t> convertString<wchar_t>(const StringBase<char32_t>& str)
-	{
-		return convert<wchar_t>(
-			convertString<char>(str)
-<<<<<<< HEAD
-		);
-=======
-			);
->>>>>>> 3810e5aa
-	}
-
-	template<>
-	StringBase<wchar_t> convertString<wchar_t>(const StringBase<wchar_t>& str)
-	{
-		return str;
-	}
-}
-
-namespace StdExt::Serialize::Binary
-{
-	template<Character char_t>
-	void writeString(ByteStream* stream, const StringBase<char_t>& val)
-	{
-		uint32_t length = StdExt::Number::template convert<uint32_t>(val.size());
-		write<uint32_t>(stream, length);
-
-		if constexpr (std::endian::native == std::endian::big)
-		{
-			Collections::Vector<char_t, 64> buffer;
-			buffer.resize(val.size);
-
-			for (size_t i = 0; i < length; ++i)
-				buffer[i] = swap_endianness(val[i]);
-
-			stream->writeRaw(buffer.data(), length * sizeof(char_t));
-		}
-		else
-		{
-			stream->writeRaw(val.data(), length * sizeof(char_t));
-		}
-	}
-
-	template<Character char_t>
-	void readString(ByteStream* stream, StringBase<char_t>* out)
-	{
-		uint32_t length = read<uint32_t>(stream);
-
-		auto readData = [&](char_t* out_chars)
-		{
-			stream->readRaw(out_chars, length * sizeof(char_t));
-			out_chars[length] = 0;
-
-			if constexpr (std::endian::native == std::endian::big)
-			{
-				for (size_t i = 0; i < length; ++i)
-					out_chars[i] = swap_endianness(out_chars[i]);
-			}
-		};
-
-		if (length <= StdExt::String::SmallSize)
-		{
-			char_t buffer[StdExt::String::SmallSize + 1];
-			readData(buffer);
-
-			*out = typename StringBase<char_t>::view_t(buffer, length);
-		}
-		else
-		{
-			Collections::SharedArray<char_t> memRef(length + 1);
-			readData(memRef.data());
-
-			*out = StringBase<char_t>(memRef);
-		}
-	}
-
-	template<>
-	void read<CString>(ByteStream* stream, CString* out)
-	{
-		readString(stream, out);
-	}
-
-	template<>
-	void write<CString>(ByteStream* stream, const CString& val)
-	{
-		writeString(stream, val);
-	}
-
-	template<>
-	void read<U8String>(ByteStream* stream, U8String* out)
-	{
-		readString(stream, out);
-	}
-
-	template<>
-	void write<U8String>(ByteStream* stream, const U8String& val)
-	{
-		writeString(stream, val);
-	}
-
-	template<>
-	void read<U16String>(ByteStream* stream, U16String* out)
-	{
-		readString(stream, out);
-	}
-
-	template<>
-	void write<U16String>(ByteStream* stream, const U16String& val)
-	{
-		writeString(stream, val);
-	}
-
-	template<>
-	void read<U32String>(ByteStream* stream, U32String* out)
-	{
-		readString(stream, out);
-	}
-
-	template<>
-	void write<U32String>(ByteStream* stream, const U32String& val)
-	{
-		writeString(stream, val);
-	}
+#include <StdExt/String.h>
+#include <StdExt/Number.h>
+
+#include <StdExt/Collections/Vector.h>
+
+#include <locale>
+#include <vector>
+#include <cuchar>
+
+namespace StdExt
+{
+	using cvt_result = std::codecvt_base::result;
+
+	template<Character InternT, Character ExternT>
+		requires (!std::same_as<InternT, ExternT>)
+	class CodeConvert : protected std::codecvt<InternT, ExternT, std::mbstate_t>
+	{
+		using base_t = std::codecvt<InternT, ExternT, std::mbstate_t>;
+	public:
+		CodeConvert() = default;
+		virtual ~CodeConvert() {};
+
+		cvt_result doConvert(
+			std::mbstate_t& state,
+			const InternT* from,
+			const InternT* from_end,
+			const InternT*& from_next,
+			ExternT* to,
+			ExternT* to_end,
+			ExternT*& to_next
+		) const
+		{
+			return base_t::out(
+				state,
+				from, from_end, from_next,
+				to, to_end, to_next
+			);
+		}
+
+		cvt_result doConvert(
+			std::mbstate_t& state,
+			const ExternT* from,
+			const ExternT* from_end,
+			const ExternT*& from_next,
+			InternT* to,
+			InternT* to_end,
+			InternT*& to_next
+		) const
+		{
+			return base_t::in(
+				state,
+				from, from_end, from_next,
+				to, to_end, to_next
+			);
+		}
+	};
+
+	template<>
+	class CodeConvert<char8_t, char16_t> : public CodeConvert<char16_t, char8_t>
+	{
+	};
+
+	template<>
+	class CodeConvert<char8_t, char32_t> : public CodeConvert<char32_t, char8_t>
+	{
+	};
+
+	template<>
+	class CodeConvert<char, wchar_t> : public CodeConvert<wchar_t, char>
+	{
+	};
+
+	template<Character InternT, Character ExternT>
+	static StringBase<InternT> convert(const StringBase<ExternT>& str)
+	{
+		constexpr auto ok = std::codecvt_base::ok;
+
+		if (str.size() == 0)
+			return StringBase<InternT>();
+
+		CodeConvert<InternT, ExternT> converter;
+
+		std::array<InternT, 128> buffer;
+		std::vector< StringBase<InternT> > cvt_parts;
+
+		std::mbstate_t state{};
+		std::codecvt_base::result result = std::codecvt_base::noconv;
+
+		const ExternT* from = str.data();
+		const ExternT* from_end = from + str.size();
+		const ExternT* from_next = from;
+
+		while (ok != result)
+		{
+			InternT* to = &buffer[0];
+			InternT* to_end = to + buffer.size() - 1;
+			InternT* to_next = to;
+
+			result = converter.doConvert(
+				state,
+				from, from_end, from_next,
+				to, to_end, to_next
+			);
+
+			if (std::codecvt_base::error == result)
+				throw std::runtime_error("Encountered a character that could not be converted.");
+
+			if (std::codecvt_base::noconv == result)
+				throw std::runtime_error("This facet is non-converting, no output written.");
+
+			cvt_parts.emplace_back(to, std::distance(to, to_next));
+			from = from_next;
+		}
+
+		return StringBase<InternT>::join(
+			std::span< const StringBase<InternT> >(
+				cvt_parts.data(), cvt_parts.size()
+				)
+		);
+	}
+
+	template<>
+	StringBase<char> convertString<char>(const StringBase<char>& str)
+	{
+		return str;
+	}
+
+	template<>
+	StringBase<char> convertString<char>(const StringBase<char8_t>& str)
+	{
+		return convertString<char>(
+			convertString<char32_t>(str)
+			);
+	}
+
+	template<>
+	StringBase<char> convertString<char>(const StringBase<char16_t>& str)
+	{
+		return convertString<char>(
+			convertString<char32_t>(str)
+			);
+	}
+
+	template<>
+	StringBase<char> convertString<char>(const StringBase<char32_t>& str)
+	{
+		if (str.size() == 0)
+			return StringBase<char>();
+
+		constexpr auto failure = (size_t)-1;
+
+		auto view = str.view();
+
+		std::mbstate_t state{};
+		std::vector<char> out_buffer(std::max(MB_CUR_MAX, MB_LEN_MAX));
+		std::vector<char> out_chars{};
+
+		for (auto curr_char : view)
+		{
+			size_t result = c32rtomb(
+				out_buffer.data(), curr_char, &state
+			);
+
+			if (failure == result)
+				throw invalid_operation("String conversion failed.");
+
+			if (result > 0)
+			{
+				std::span<char> add_span(out_buffer.data(), result);
+				out_chars.insert(
+					out_chars.end(),
+					add_span.begin(), add_span.end()
+				);
+			}
+		}
+
+		return StringBase<char>(out_chars.data(), out_chars.size());
+	}
+
+	template<>
+	StringBase<char> convertString<char>(const StringBase<wchar_t>& str)
+	{
+		return convert<char>(str);
+	}
+
+
+
+	template<>
+	StringBase<char8_t> convertString<char8_t>(const StringBase<char>& str)
+	{
+		return convert<char8_t>(
+			convertString<char32_t>(str)
+			);
+	}
+
+	template<>
+	StringBase<char8_t> convertString<char8_t>(const StringBase<char8_t>& str)
+	{
+		return str;
+	}
+
+	template<>
+	StringBase<char8_t> convertString<char8_t>(const StringBase<char16_t>& str)
+	{
+		return convert<char8_t>(str);
+	}
+
+	template<>
+	StringBase<char8_t> convertString<char8_t>(const StringBase<char32_t>& str)
+	{
+		return convert<char8_t>(str);
+	}
+
+	template<>
+	StringBase<char8_t> convertString<char8_t>(const StringBase<wchar_t>& str)
+	{
+		return convertString<char8_t>(
+			convertString<char>(str)
+			);
+	}
+
+
+
+	template<>
+	StringBase<char16_t> convertString<char16_t>(const StringBase<char>& str)
+	{
+		return convert<char16_t>(
+			convertString<char32_t>(str)
+			);
+	}
+
+	template<>
+	StringBase<char16_t> convertString<char16_t>(const StringBase<char8_t>& str)
+	{
+		return convert<char16_t>(str);
+	}
+
+	template<>
+	StringBase<char16_t> convertString<char16_t>(const StringBase<char16_t>& str)
+	{
+		return str;
+	}
+
+	template<>
+	StringBase<char16_t> convertString<char16_t>(const StringBase<char32_t>& str)
+	{
+		return convert<char16_t>(str);
+	}
+
+	template<>
+	StringBase<char16_t> convertString<char16_t>(const StringBase<wchar_t>& str)
+	{
+		return convertString<char16_t>(
+			convertString<char>(str)
+			);
+	}
+
+
+
+	template<>
+	StringBase<char32_t> convertString<char32_t>(const StringBase<char>& str)
+	{
+		if (str.size() == 0)
+			return StringBase<char32_t>{};
+
+		constexpr auto char_written = (std::size_t)-3;
+		constexpr auto char_incomplete = (std::size_t)-2;
+		constexpr auto encoding_error = (std::size_t)-1;
+		constexpr auto char_null = 0;
+
+		const char* start = str.data();
+		const char* last = start + (str.size() - 1);
+
+		std::vector<char32_t> out_chars;
+		std::mbstate_t state{};
+
+		auto stringOutChars = [&]()
+		{
+			return StringBase<char32_t>(
+				out_chars.data(), out_chars.size()
+				);
+		};
+
+		while (start <= last)
+		{
+			char32_t char_out = 0;
+			size_t result = mbrtoc32(
+				&char_out, start,
+				std::distance(start, last) + 1,
+				&state
+			);
+
+			if (encoding_error == result)
+				throw invalid_operation("Encoding Error");
+
+			if (char_null == result)
+				return stringOutChars();
+
+			if (char_incomplete == result)
+				continue;
+
+			if (char_written == result)
+			{
+				out_chars.emplace_back(char_out);
+				continue;
+			}
+
+			out_chars.emplace_back(char_out);
+			start += result;
+		}
+
+		return stringOutChars();
+	}
+
+	template<>
+	StringBase<char32_t> convertString<char32_t>(const StringBase<char8_t>& str)
+	{
+		return convert<char32_t>(str);
+	}
+
+	template<>
+	StringBase<char32_t> convertString<char32_t>(const StringBase<char16_t>& str)
+	{
+		return convert<char32_t>(str);
+	}
+
+	template<>
+	StringBase<char32_t> convertString<char32_t>(const StringBase<char32_t>& str)
+	{
+		return str;
+	}
+
+	template<>
+	StringBase<char32_t> convertString<char32_t>(const StringBase<wchar_t>& str)
+	{
+		return convertString<char32_t>(
+			convertString<char>(str)
+			);
+	}
+
+
+
+	template<>
+	StringBase<wchar_t> convertString<wchar_t>(const StringBase<char>& str)
+	{
+		return convert<wchar_t>(str);
+	}
+
+	template<>
+	StringBase<wchar_t> convertString<wchar_t>(const StringBase<char8_t>& str)
+	{
+		return convertString<wchar_t>(
+			convertString<char32_t>(str)
+			);
+	}
+
+	template<>
+	StringBase<wchar_t> convertString<wchar_t>(const StringBase<char16_t>& str)
+	{
+		return convertString<wchar_t>(
+			convertString<char32_t>(str)
+			);
+	}
+
+	template<>
+	StringBase<wchar_t> convertString<wchar_t>(const StringBase<char32_t>& str)
+	{
+		return convert<wchar_t>(
+			convertString<char>(str)
+			);
+	}
+
+	template<>
+	StringBase<wchar_t> convertString<wchar_t>(const StringBase<wchar_t>& str)
+	{
+		return str;
+	}
+}
+
+namespace StdExt::Serialize::Binary
+{
+	template<Character char_t>
+	void writeString(ByteStream* stream, const StringBase<char_t>& val)
+	{
+		uint32_t length = StdExt::Number::template convert<uint32_t>(val.size());
+		write<uint32_t>(stream, length);
+
+		if constexpr (std::endian::native == std::endian::big)
+		{
+			Collections::Vector<char_t, 64> buffer;
+			buffer.resize(val.size);
+
+			for (size_t i = 0; i < length; ++i)
+				buffer[i] = swap_endianness(val[i]);
+
+			stream->writeRaw(buffer.data(), length * sizeof(char_t));
+		}
+		else
+		{
+			stream->writeRaw(val.data(), length * sizeof(char_t));
+		}
+	}
+
+	template<Character char_t>
+	void readString(ByteStream* stream, StringBase<char_t>* out)
+	{
+		uint32_t length = read<uint32_t>(stream);
+
+		auto readData = [&](char_t* out_chars)
+		{
+			stream->readRaw(out_chars, length * sizeof(char_t));
+			out_chars[length] = 0;
+
+			if constexpr (std::endian::native == std::endian::big)
+			{
+				for (size_t i = 0; i < length; ++i)
+					out_chars[i] = swap_endianness(out_chars[i]);
+			}
+		};
+
+		if (length <= StdExt::String::SmallSize)
+		{
+			char_t buffer[StdExt::String::SmallSize + 1];
+			readData(buffer);
+
+			*out = typename StringBase<char_t>::view_t(buffer, length);
+		}
+		else
+		{
+			Collections::SharedArray<char_t> memRef(length + 1);
+			readData(memRef.data());
+
+			*out = StringBase<char_t>(memRef);
+		}
+	}
+
+	template<>
+	void read<CString>(ByteStream* stream, CString* out)
+	{
+		readString(stream, out);
+	}
+
+	template<>
+	void write<CString>(ByteStream* stream, const CString& val)
+	{
+		writeString(stream, val);
+	}
+
+	template<>
+	void read<U8String>(ByteStream* stream, U8String* out)
+	{
+		readString(stream, out);
+	}
+
+	template<>
+	void write<U8String>(ByteStream* stream, const U8String& val)
+	{
+		writeString(stream, val);
+	}
+
+	template<>
+	void read<U16String>(ByteStream* stream, U16String* out)
+	{
+		readString(stream, out);
+	}
+
+	template<>
+	void write<U16String>(ByteStream* stream, const U16String& val)
+	{
+		writeString(stream, val);
+	}
+
+	template<>
+	void read<U32String>(ByteStream* stream, U32String* out)
+	{
+		readString(stream, out);
+	}
+
+	template<>
+	void write<U32String>(ByteStream* stream, const U32String& val)
+	{
+		writeString(stream, val);
+	}
 }