#ifndef _STD_EXT_STRING_H_
#define _STD_EXT_STRING_H_

#include "Memory.h"
#include "Concepts.h"
#include "Exceptions.h"

#include "StdExt/Serialize/Binary/Binary.h"

#include <span>
#include <array>
#include <vector>
#include <string>
#include <compare>
#include <variant>
#include <iostream>

#include "Unicode/Iterator.h"

#ifdef _MSC_VER
#	pragma warning( push )
#	pragma warning( disable: 4251 )
#	pragma warning( disable: 26495 )
#endif

namespace StdExt
{
	class StringLiteral;
	
	/**
	 * @brief
	 *  %String class that avoids deep copying by sharing data among copies and substrings,
	 *  and limits its character types to unicode for greater interoperablity.
	 */
	template<UnicodeCharacter char_t>
	class UnicodeString
	{
	public:
		
		using Iterator = Unicode::CodePointIterator<char_t>;

		using view_t = std::basic_string_view<char_t>;

		static constexpr size_t SmallByteSize = 16;
		static_assert(
			SmallByteSize % 4 == 0 && SmallByteSize > 1,
			"SmallSize must be a multiple of 4 bytes and greater than 1."
		);

		/**
		 * @brief
		 *  The maximum size in bytes for which seperate memory allocation will not occur.
		 *  Strings at or below this size are stored directly in the string object.
		 */
		static constexpr size_t SmallSize = SmallByteSize / sizeof(char_t);

		/**
		 * @brief
		 *  Constant value to indicate _no position_.  It is returned by some functions
		 *  when a string is not found.
		 */
		static constexpr size_t npos = std::basic_string_view<char_t>::npos;

		static UnicodeString join(const UnicodeString* strings, size_t count, view_t glue);
		static UnicodeString join(const std::vector<UnicodeString>& strings, view_t glue);

		///@{
		/**
		 * @brief
		 *  Creates a %String object that will either copy the literal string data into
		 *  its small memory, or wrap functionality around the referenced data.  Either
		 *  way, this avoids a heap allocation.  The behavior of the created string object
		 *  becomes undefined if it outlives the string data.
		 */
		static UnicodeString literal(const view_t& str) noexcept;
		static UnicodeString literal(const char_t* str) noexcept;
		static UnicodeString literal(const char_t* str, size_t char_count) noexcept;
		///@}

		UnicodeString();
		UnicodeString(const view_t& str);
		UnicodeString(const char_t* str);
		UnicodeString(UnicodeString&& other);
		UnicodeString(const UnicodeString& other);
		
		UnicodeString& operator=(const view_t& other) const;
		UnicodeString& operator=(const char_t* str) noexcept;
		UnicodeString& operator=(UnicodeString&& other) noexcept;
		UnicodeString& operator=(const UnicodeString& other) noexcept;

		bool operator<(const view_t& other) const;
		bool operator<(const char_t* other) const;
		bool operator<(const UnicodeString& other) const;

		bool operator<=(const view_t& other) const;
		bool operator<=(const char_t* other) const;
		bool operator<=(const UnicodeString& other) const;

		bool operator==(const view_t& other) const;
		bool operator==(const char_t* other) const;
		bool operator==(const UnicodeString& other) const;

		bool operator!=(const view_t& other) const;
		bool operator!=(const char_t* other) const;
		bool operator!=(const UnicodeString& other) const;

		bool operator>=(const view_t& other) const;
		bool operator>=(const char_t* other) const;
		bool operator>=(const UnicodeString& other) const;

		bool operator>(const view_t& other) const;
		bool operator>(const char_t* other) const;
		bool operator>(const UnicodeString& other) const;

		UnicodeString operator+(const view_t& other) const;
		UnicodeString operator+(const char_t* other) const;
		UnicodeString operator+(const UnicodeString& other) const;

		void operator+=(const view_t& other) const;
		void operator+=(const char_t* other) const;
		void operator+=(const UnicodeString& other) const;

		int compare(const view_t& other) const;
		int compare(const char_t* other) const;
		int compare(const UnicodeString& other) const;

		const char_t* findFirstOf(const view_t& str);
		const char_t* findFirstOf(const char_t* str);
		const char_t* findFirstOf(const UnicodeString& str);

		const char_t* findFirstNotOf(const view_t& str);
		const char_t* findFirstNotOf(const char_t* str);
		const char_t* findFirstNotOf(const UnicodeString& str);

		const char_t* findLastOf(const view_t& str);
		const char_t* findLastOf(const char_t* str);
		const char_t* findLastOf(const UnicodeString& str);

		const char_t* findLastNotOf(const view_t& str);
		const char_t* findLastNotOf(const char_t* str);
		const char_t* findLastNotOf(const UnicodeString& str);

	private:

		bool isExternal() const;
		bool isOnHeap() const;
		bool isNull() const;

		view_t                               mView;

		/**
		 * @internal
		 * @brief
		 *  References heap memory that stores the string.  This will be shared with
		 *  other %String objects that are copies or created a sub-string
		 *  of this string.  It is null when the string is null, stored in
		 *  mSmallMemory, or is literal.
		 */
		MemoryReference                    mHeapReference;

		/**
		 * @internal
		 * @brief
		 *  Storage for small strings to reduce heap access and small allocations.  This
		 *  will always be null-terminated, and is only used when mView points to this
		 *  data.
		 */
		std::array<char_t, SmallSize + 1>  mSmallMemory;

		void moveFrom(UnicodeString&& other);

		void copyFrom(const UnicodeString& other);
		void copyFrom(const view_t& view);
	};

	template<UnicodeCharacter char_t>
	UnicodeString<char_t> UnicodeString<char_t>::join(const UnicodeString* strings, size_t count, view_t glue)
	{
		throw not_implemented();
	}

	template<UnicodeCharacter char_t>
	UnicodeString<char_t> UnicodeString<char_t>::join(const std::vector<UnicodeString>& strings, view_t glue)
	{
		return join(&strings[0], strings.size(), glue);
	}

	template<UnicodeCharacter char_t>
	UnicodeString<char_t> UnicodeString<char_t>::literal(const char_t* str) noexcept
	{
		return literal(view_t(str));
	}

	template<UnicodeCharacter char_t>
	UnicodeString<char_t> UnicodeString<char_t>::literal(const char_t* str, size_t length) noexcept
	{
		throw not_implemented();
	}

	template<UnicodeCharacter char_t>
	UnicodeString<char_t> UnicodeString<char_t>::literal(const view_t& str) noexcept
	{
		
		if ( str.size() <= SmallSize )
		{
			return UnicodeString(str);
		}
		else
		{
			UnicodeString ret;
			ret.mView = str;

			return ret;
		}
	}

	template<UnicodeCharacter char_t>
	UnicodeString<char_t>::UnicodeString()
	{
		mSmallMemory[0] = 0;
	}

	template<UnicodeCharacter char_t>
	UnicodeString<char_t>::UnicodeString(const view_t& str)
		: UnicodeString()
	{
		copyFrom(str);
	}

	template<UnicodeCharacter char_t>
	UnicodeString<char_t>::UnicodeString(const char_t* str)
		: UnicodeString( view_t(str) )
	{
	}

	template<UnicodeCharacter char_t>
	UnicodeString<char_t>::UnicodeString(UnicodeString&& other)
	{
	}

	template<UnicodeCharacter char_t>
	UnicodeString<char_t>::UnicodeString(const UnicodeString& other)
	{
		throw not_implemented();
	}

	template<UnicodeCharacter char_t>
	UnicodeString<char_t>& UnicodeString<char_t>::operator=(const view_t& other) const
	{
		copyFrom(other);
		return *this;
	}

	template<UnicodeCharacter char_t>
	UnicodeString<char_t>& UnicodeString<char_t>::operator=(const char_t* str) noexcept
	{
		copyFrom(view_t(other));
		return *this;
	}

	template<UnicodeCharacter char_t>
	UnicodeString<char_t>& UnicodeString<char_t>::operator=(UnicodeString&& other) noexcept
	{
		moveFrom(std::move(other));
		return *this;
	}

	template<UnicodeCharacter char_t>
	UnicodeString<char_t>& UnicodeString<char_t>::operator=(const UnicodeString& other) noexcept
	{
		copyFrom(other);
		return *this;
	}

	template<UnicodeCharacter char_t>
	bool UnicodeString<char_t>::operator<(const view_t& other) const
	{
		return mView.compare(other) < 0;
	}

	template<UnicodeCharacter char_t>
	bool UnicodeString<char_t>::operator<(const char_t* other) const
	{
		return mView.compare(other) < 0;
	}

	template<UnicodeCharacter char_t>
	bool UnicodeString<char_t>::operator<(const UnicodeString& other) const
	{
		return mView.compare(other.mView) < 0;
	}

	template<UnicodeCharacter char_t>
	bool UnicodeString<char_t>::operator<=(const view_t& other) const
	{
		return mView.compare(other) <= 0;
	}

	template<UnicodeCharacter char_t>
	bool UnicodeString<char_t>::operator<=(const char_t* other) const
	{
		return mView.compare(other) <= 0;
	}

	template<UnicodeCharacter char_t>
	bool UnicodeString<char_t>::operator<=(const UnicodeString& other) const
	{
		return mView.compare(other.mView) <= 0;
	}

	template<UnicodeCharacter char_t>
	bool UnicodeString<char_t>::operator==(const view_t& other) const
	{
		return mView.compare(other) == 0;
	}

	template<UnicodeCharacter char_t>
	bool UnicodeString<char_t>::operator==(const char_t* other) const
	{
		return mView.compare(other) == 0;
	}

	template<UnicodeCharacter char_t>
	bool UnicodeString<char_t>::operator==(const UnicodeString& other) const
	{
		return mView.compare(other.mView) == 0;
	}

	template<UnicodeCharacter char_t>
	bool UnicodeString<char_t>::operator!=(const view_t& other) const
	{
		return mView.compare(other) != 0;
	}

	template<UnicodeCharacter char_t>
	bool UnicodeString<char_t>::operator!=(const char_t* other) const
	{
		return mView.compare(other) != 0;
	}

	template<UnicodeCharacter char_t>
	bool UnicodeString<char_t>::operator!=(const UnicodeString& other) const
	{
		return mView.compare(other.mView) != 0;
	}

	template<UnicodeCharacter char_t>
	bool UnicodeString<char_t>::operator>=(const view_t& other) const
	{
		return mView.compare(other) >= 0;
	}

	template<UnicodeCharacter char_t>
	bool UnicodeString<char_t>::operator>=(const char_t* other) const
	{
		return mView.compare(other) >= 0;
	}

	template<UnicodeCharacter char_t>
	bool UnicodeString<char_t>::operator>=(const UnicodeString& other) const
	{
		return mView.compare(other.mView) >= 0;
	}

	template<UnicodeCharacter char_t>
	bool UnicodeString<char_t>::operator>(const view_t& other) const
	{
		return mView.compare(other) > 0;
	}

	template<UnicodeCharacter char_t>
	bool UnicodeString<char_t>::operator>(const char_t* other) const
	{
		return mView.compare(other) > 0;
	}

	template<UnicodeCharacter char_t>
	bool UnicodeString<char_t>::operator>(const UnicodeString& other) const
	{
		return mView.compare(other.mView) > 0;
	}

	template<UnicodeCharacter char_t>
	UnicodeString<char_t> UnicodeString<char_t>::operator+(const view_t& other) const
	{
		if ( other.size() == 0 )
			return *this;

		size_t combinedSize = mView.size() + other.size();
		char* outMemory = nullptr;
		UnicodeString<char_t> ret;

		if (combinedSize <= SmallSize)
		{
			outMemory = ret.mSmallMemory.data();
		}
		else
		{
			ret.mHeapReference = MemoryReference(combinedSize + 1);
			outMemory = (char_t*)ret.mHeapReference.data();
		}

		memcpy(outMemory, data(), size());
		memcpy(outMemory + size(), other.data(), other.size());
		outMemory[combinedSize] = '\0';
		
		ret.mView = std::string_view(outMemory, combinedSize);

		return ret;
	}

	template<UnicodeCharacter char_t>
	UnicodeString<char_t> UnicodeString<char_t>::operator+(const char_t* other) const
	{
		return *this + view_t(other);
	}

	template<UnicodeCharacter char_t>
	UnicodeString<char_t> UnicodeString<char_t>::operator+(const UnicodeString& other) const
	{
		return *this + other.mView;
	}

	template<UnicodeCharacter char_t>
	void UnicodeString<char_t>::operator+=(const view_t& other) const
	{
		if ( other.size() == 0 )
			return;

		size_t combinedSize = size() + other.size();

		if (combinedSize <= SmallSize)
		{
			memcpy(&mSmallMemory[size()], other.data(), other.size());
			mView = std::string_view(&mSmallMemory[0], combinedSize);
		}
		else
		{
			MemoryReference memory(combinedSize + 1);

			memcpy(memory.data(), data(), size());
			memcpy((char*)memory.data() + size(), other.data(), other.size());

			mHeapReference = memory;
			mView = std::string_view((char*)mHeapReference.data(), combinedSize);
		}
	}

	template<UnicodeCharacter char_t>
	void UnicodeString<char_t>::operator+=(const char_t* other) const
	{
		*this += view_t(other);
	}

	template<UnicodeCharacter char_t>
	void UnicodeString<char_t>::operator+=(const UnicodeString& other) const
	{
		*this += other.mView;
	}

	template<UnicodeCharacter char_t>
	int UnicodeString<char_t>::compare(const view_t& other) const
	{
		return mView.compare(other);
	}

	template<UnicodeCharacter char_t>
	int UnicodeString<char_t>::compare(const char_t* other) const
	{
		return mView.compare(other);
	}

	template<UnicodeCharacter char_t>
	inline int UnicodeString<char_t>::compare(const UnicodeString& other) const
	{
		return mView.compare(other.mView);
	}

	template<UnicodeCharacter char_t>
	bool UnicodeString<char_t>::isExternal() const
	{
		return ( nullptr != mView.data() &&
		         mHeapReference.isNull() &&
		         0 == mSmallMemory[0]       );
	}

	template<UnicodeCharacter char_t>
	inline bool UnicodeString<char_t>::isOnHeap() const
	{
		return ( !mHeapReference.isNull() );
	}

	template<UnicodeCharacter char_t>
	inline bool UnicodeString<char_t>::isNull() const
	{
		return (nullptr == mView.data() );
	}

	template<UnicodeCharacter char_t>
	void UnicodeString<char_t>::moveFrom(UnicodeString&& other)
	{
		if ( other.mHeapReference )
		{
			mHeapReference = std::move(other.mHeapReference);
			mSmallMemory[0] = 0;
			mView = other.mView;
		}
		else
		{
			mHeapReference.makeNull();
			mSmallMemory = other.mSmallMemory;
			mView = std::basic_string_view<char_t>(&mSmallMemory[0], other.mView.size());
		}

		other.mSmallMemory[0] = 0;
		other.mView = std::basic_string_view<char_t>();
	}

	template<UnicodeCharacter char_t>
	void UnicodeString<char_t>::copyFrom(const UnicodeString& other)
	{
		if ( 0 != mSmallMemory[0] )
		{
			mSmallMemory = other.mSmallMemory;
			mView = view_t(mSmallMemory.data(), other.mSmallMemory.size());

			mHeapReference.makeNull();
		}
		else
		{
			mView = other.mView;
			mHeapReference = other.mHeapReference;
			mSmallMemory[0] = 0;
		}
	}

	template<UnicodeCharacter char_t>
	void UnicodeString<char_t>::copyFrom(const view_t& view)
	{
		if ( view.size() <= SmallSize )
		{
			mHeapReference.makeNull();
			memcpy(mSmallMemory.data(), view.data(), view.size() * sizeof(char_t));
			mSmallMemory[view.size()] = 0;

			mView = view_t( mSmallMemory.data(), view.size());
		}
		else
		{
			mHeapReference = MemoryReference((view.size() + 1) * sizeof(char_t), alignof(char_t));
			char_t* heapBegin = access_as<char_t*>(mHeapReference.data());

			memcpy(heapBegin, view.data(), view.size() * sizeof(char_t));
			heapBegin[view.size()] = 0;

			mView = view_t(heapBegin, view.size());
		}
	}

	/**
	 * @brief
	 *  %String class that avoids deep copying required by std::string by sharing data.
	 */
	class STD_EXT_EXPORT String
	{
		friend class StringHelper;

	public:

		/**
		 * @brief
		 *  The maximum string length for which a seperate memory allocation will not occur.
		 *  Strings at or below this length are stored directly in the string object.
		 */
		static constexpr size_t SmallSize = 14;

		/**
		 * @brief
		 *  Constant value to indicate _no position_.  It is returned by some functions
		 *  when a string is not found.
		 */
		static constexpr size_t npos { std::basic_string_view<char8_t>::npos };

		static String join(const String* strings, size_t count, std::string_view glue);
		static String join(const std::vector<String>& strings, std::string_view glue);
		static String join(const std::span<String>& strings, std::string_view glue);

<<<<<<< HEAD
		static String literal(const char* str) noexcept;
		static String literal(const char* str, size_t length) noexcept;
		static String literal(const std::string_view& str) noexcept;

		constexpr String() noexcept;
=======
		constexpr String() noexcept
			: mIsLiteral(false)
		{
			mView = std::string_view(&mSmallMemory[0], 0);
			mSmallMemory[0] = ('\0');
		}
>>>>>>> 7786ff55

		String(const char* str);
		String(const char* str, size_t size);
		String(String&& other) noexcept;
		String(const String& other) noexcept;
		String(const std::string_view& str);

		String(MemoryReference&& mem) noexcept;
		String(const MemoryReference& mem) noexcept;

		explicit String(const std::string& stdStr);
		explicit String(std::string&& stdStr);

		/**
		 * @brief
		 *  Convertion to a std::string.  This will never be done implicitly
		 *  to avoid unexcepected memory allocations.
		 */
		std::string toStdString() const;
		
		String& operator=(String&& other) noexcept;
		String& operator=(const String& other);
		String& operator=(const std::string& stdStr);
		String& operator=(std::string&& stdStr);
		String& operator=(const char* str);

<<<<<<< HEAD
		bool operator==(const char* other) const;
		bool operator==(const String& other) const;
		bool operator==(const std::string_view& other) const;

		bool operator!=(const char* other) const;
		bool operator!=(const String& other) const;
		bool operator!=(const std::string_view& other) const;

		bool operator<(const char* other) const;
		bool operator<(const String& other) const;
		bool operator<(const std::string_view& other) const;

		bool operator>(const char* other) const;
		bool operator>(const String& other) const;
		bool operator>(const std::string_view& other) const;

		bool operator<=(const char* other) const;
		bool operator<=(const String& other) const;
		bool operator<=(const std::string_view& other) const;

		bool operator>=(const char* other) const;
		bool operator>=(const String& other) const;
		bool operator>=(const std::string_view& other) const;
=======
		std::strong_ordering operator<=>(const String& other) const;
		std::strong_ordering operator<=>(const char* other) const;
		std::strong_ordering operator<=>(const std::string_view& other) const;
		std::strong_ordering operator<=>(const StringLiteral& other) const;
>>>>>>> 7786ff55

		char operator[](size_t index) const;

		String operator+(const char* other) const;
		String operator+(const String& other) const;
		String operator+(const std::string& other) const;
		String operator+(const std::string_view& other) const;

		String& operator+=(const char* other);
		String& operator+=(const String& other);
		String& operator+=(const std::string& other);
		String& operator+=(const std::string_view& other);

		int compare(std::string_view other) const;
		int compare(const char* other) const;

		size_t length() const;
		size_t size() const;

		size_t copy(char* dest, size_t count, size_t pos = 0) const;

		String substr(size_t pos, size_t count = npos) const;

		size_t find(const String& str, size_t pos = 0) const;
		size_t find(std::string_view v, size_t pos = 0) const;
		size_t find(char c, size_t pos = 0) const;
		size_t find(const char* c, size_t pos, size_t count) const;
		size_t find(const char* c, size_t pos = 0) const;

		size_t rfind(const String& str, size_t pos = 0) const;
		size_t rfind(std::string_view v, size_t pos = 0) const;
		size_t rfind(char c, size_t pos = 0) const;
		size_t rfind(const char* c, size_t pos, size_t count) const;
		size_t rfind(const char* c, size_t pos = 0) const;

		size_t find_first_of(const String& str, size_t pos = 0) const;
		size_t find_first_of(std::string_view v, size_t pos = 0) const;
		size_t find_first_of(char c, size_t pos = 0) const;
		size_t find_first_of(const char* c, size_t pos, size_t count) const;
		size_t find_first_of(const char* c, size_t pos = 0) const;

		size_t find_last_of(const String& str, size_t pos = npos) const;
		size_t find_last_of(std::string_view v, size_t pos = npos) const;
		size_t find_last_of(char c, size_t pos = npos) const;
		size_t find_last_of(const char* c, size_t pos, size_t count) const;
		size_t find_last_of(const char* c, size_t pos = npos) const;

		size_t find_first_not_of(const String& str, size_t pos = 0) const;
		size_t find_first_not_of(std::string_view v, size_t pos = 0) const;
		size_t find_first_not_of(char c, size_t pos = 0) const;
		size_t find_first_not_of(const char* c, size_t pos, size_t count) const;
		size_t find_first_not_of(const char* c, size_t pos = 0) const;

		size_t find_last_not_of(const String& str, size_t pos = npos) const;
		size_t find_last_not_of(std::string_view v, size_t pos = npos) const;
		size_t find_last_not_of(char c, size_t pos = npos) const;
		size_t find_last_not_of(const char* c, size_t pos, size_t count) const;
		size_t find_last_not_of(const char* c, size_t pos = npos) const;

		std::vector<String> split(const String& str, bool keepEmpty = true) const;
		std::vector<String> split(std::string_view deliminator, bool keepEmpty = true) const;
		std::vector<String> split(char deliminator, bool keepEmpty = true) const;
		std::vector<String> split(const char* c, size_t pos, size_t count, bool keepEmpty = true) const;
		std::vector<String> split(const char* c, size_t pos = 0, bool keepEmpty = true) const;

		String trim();

		/**
		 * @brief
		 *  Returns true if the internal storage of the string is null-terminated.  If true, the
		 *  character pointer returned by data() can be passed directly into c-style functions.
		 */
		bool isNullTerminated() const;

		/**
		 * @brief
		 *  Returns a %String for which data() will return a null-terminated c-style string and
		 *  isNullTerminated() will be true.
		 */
		String getNullTerminated() const;

		/**
		 * @brief
		 *  Returns a raw character pointer to the string data.  This is not guarenteed to be
		 *  null terminiated.
		 *
		 * @see
		 *  getNullTerminated()
		 */
		const char* data() const;

		/**
		 * @brief
		 *  Returns a std::string_view of the contained string.
		 */
		std::string_view view() const;

		/**
		 * @brief
		 *  Implicit conversion to std::string_view of the data contained
		 *  within the string.
		 */
		operator std::string_view() const;

		/**
		 * @brief
		 *  If one string is a substring of the other, that string will reference the
		 *  sub-section of the larger string.
		 */
		static void consolidate(const String& left, const String& right);

		/**
		 * @brief
		 *  Returns true if the string data is stored in the small memory of the
		 *  string object itself.
		 */
		bool isLocal() const;

		/**
		 * @brief
		 *  Returns true if the string data is stored in a heap allocation
		 *  outside the string object.
		 */
		bool isOnHeap() const;

	private:
		constexpr String(bool external, const std::string_view& str) noexcept
			: mView(str), mIsLiteral(external)
		{
		}

		std::string_view                 mView;
		MemoryReference                  mHeapReference;
		std::array<char, SmallSize + 1>  mSmallMemory;
		bool                             mIsLiteral;

		void moveFrom(String&& other);

		void copyFrom(const String& other);
		void copyFrom(const std::string_view& view);
	};
<<<<<<< HEAD
=======

	/**
	 * @brief
	 *  A constexpr class wrapping a string literal that can be used anywhere
	 *  a String is required. It compares directly to String, and the conversion
	 *  operator to String wraps the functionality directly around the contained
	 *  literal.
	 */
	class StringLiteral final
	{
		friend class String;

	private:
		std::string_view mView;

	public:
		constexpr StringLiteral(const char* str) noexcept
			: mView(str)
		{
		}

		constexpr StringLiteral() noexcept
		{
		}

		operator String() const
		{
			return String(true, mView);
		}

		constexpr const std::string_view& view() const noexcept
		{
			return mView;
		}
	};
>>>>>>> 7786ff55
}

#ifdef _MSC_VER
#	pragma warning( pop )
#endif

STD_EXT_EXPORT std::ostream& operator<<(std::ostream& stream, const StdExt::String& str);

STD_EXT_EXPORT StdExt::String operator+(const char* left, const StdExt::String& right);
STD_EXT_EXPORT StdExt::String operator+(const std::string& left, const StdExt::String& right);
STD_EXT_EXPORT StdExt::String operator+(const std::string_view& left, const StdExt::String& right);

<<<<<<< HEAD
STD_EXT_EXPORT bool operator<(const char* left, const StdExt::String& right);
STD_EXT_EXPORT bool operator<(const std::string& left, const StdExt::String& right);
STD_EXT_EXPORT bool operator<(const std::string_view& left, const StdExt::String& right);

STD_EXT_EXPORT bool operator<=(const char* left, const StdExt::String& right);
STD_EXT_EXPORT bool operator<=(const std::string& left, const StdExt::String& right);
STD_EXT_EXPORT bool operator<=(const std::string_view& left, const StdExt::String& right);

STD_EXT_EXPORT bool operator==(const char* left, const StdExt::String& right);
STD_EXT_EXPORT bool operator==(const std::string& left, const StdExt::String& right);
STD_EXT_EXPORT bool operator==(const std::string_view& left, const StdExt::String& right);

STD_EXT_EXPORT bool operator>=(const char* left, const StdExt::String& right);
STD_EXT_EXPORT bool operator>=(const std::string& left, const StdExt::String& right);
STD_EXT_EXPORT bool operator>=(const std::string_view& left, const StdExt::String& right);

STD_EXT_EXPORT bool operator>(const char* left, const StdExt::String& right);
STD_EXT_EXPORT bool operator>(const std::string& left, const StdExt::String& right);
STD_EXT_EXPORT bool operator>(const std::string_view& left, const StdExt::String& right);
=======
namespace StdExt::Serialize::Binary
{
	template<>
	STD_EXT_EXPORT void read<StdExt::String>(ByteStream* stream, StdExt::String* out);

	template<>
	STD_EXT_EXPORT void write<StdExt::String>(ByteStream* stream, const StdExt::String& val);

	template<>
	STD_EXT_EXPORT void write<StdExt::StringLiteral>(ByteStream* stream, const StdExt::StringLiteral& val);
}
>>>>>>> 7786ff55

#endif // !_STD_EXT_STRING_H_<|MERGE_RESOLUTION|>--- conflicted
+++ resolved
@@ -1,883 +1,824 @@
-#ifndef _STD_EXT_STRING_H_
-#define _STD_EXT_STRING_H_
-
-#include "Memory.h"
-#include "Concepts.h"
-#include "Exceptions.h"
-
-#include "StdExt/Serialize/Binary/Binary.h"
-
-#include <span>
-#include <array>
-#include <vector>
-#include <string>
-#include <compare>
-#include <variant>
-#include <iostream>
-
-#include "Unicode/Iterator.h"
-
-#ifdef _MSC_VER
-#	pragma warning( push )
-#	pragma warning( disable: 4251 )
-#	pragma warning( disable: 26495 )
-#endif
-
-namespace StdExt
-{
-	class StringLiteral;
-	
-	/**
-	 * @brief
-	 *  %String class that avoids deep copying by sharing data among copies and substrings,
-	 *  and limits its character types to unicode for greater interoperablity.
-	 */
-	template<UnicodeCharacter char_t>
-	class UnicodeString
-	{
-	public:
-		
-		using Iterator = Unicode::CodePointIterator<char_t>;
-
-		using view_t = std::basic_string_view<char_t>;
-
-		static constexpr size_t SmallByteSize = 16;
-		static_assert(
-			SmallByteSize % 4 == 0 && SmallByteSize > 1,
-			"SmallSize must be a multiple of 4 bytes and greater than 1."
-		);
-
-		/**
-		 * @brief
-		 *  The maximum size in bytes for which seperate memory allocation will not occur.
-		 *  Strings at or below this size are stored directly in the string object.
-		 */
-		static constexpr size_t SmallSize = SmallByteSize / sizeof(char_t);
-
-		/**
-		 * @brief
-		 *  Constant value to indicate _no position_.  It is returned by some functions
-		 *  when a string is not found.
-		 */
-		static constexpr size_t npos = std::basic_string_view<char_t>::npos;
-
-		static UnicodeString join(const UnicodeString* strings, size_t count, view_t glue);
-		static UnicodeString join(const std::vector<UnicodeString>& strings, view_t glue);
-
-		///@{
-		/**
-		 * @brief
-		 *  Creates a %String object that will either copy the literal string data into
-		 *  its small memory, or wrap functionality around the referenced data.  Either
-		 *  way, this avoids a heap allocation.  The behavior of the created string object
-		 *  becomes undefined if it outlives the string data.
-		 */
-		static UnicodeString literal(const view_t& str) noexcept;
-		static UnicodeString literal(const char_t* str) noexcept;
-		static UnicodeString literal(const char_t* str, size_t char_count) noexcept;
-		///@}
-
-		UnicodeString();
-		UnicodeString(const view_t& str);
-		UnicodeString(const char_t* str);
-		UnicodeString(UnicodeString&& other);
-		UnicodeString(const UnicodeString& other);
-		
-		UnicodeString& operator=(const view_t& other) const;
-		UnicodeString& operator=(const char_t* str) noexcept;
-		UnicodeString& operator=(UnicodeString&& other) noexcept;
-		UnicodeString& operator=(const UnicodeString& other) noexcept;
-
-		bool operator<(const view_t& other) const;
-		bool operator<(const char_t* other) const;
-		bool operator<(const UnicodeString& other) const;
-
-		bool operator<=(const view_t& other) const;
-		bool operator<=(const char_t* other) const;
-		bool operator<=(const UnicodeString& other) const;
-
-		bool operator==(const view_t& other) const;
-		bool operator==(const char_t* other) const;
-		bool operator==(const UnicodeString& other) const;
-
-		bool operator!=(const view_t& other) const;
-		bool operator!=(const char_t* other) const;
-		bool operator!=(const UnicodeString& other) const;
-
-		bool operator>=(const view_t& other) const;
-		bool operator>=(const char_t* other) const;
-		bool operator>=(const UnicodeString& other) const;
-
-		bool operator>(const view_t& other) const;
-		bool operator>(const char_t* other) const;
-		bool operator>(const UnicodeString& other) const;
-
-		UnicodeString operator+(const view_t& other) const;
-		UnicodeString operator+(const char_t* other) const;
-		UnicodeString operator+(const UnicodeString& other) const;
-
-		void operator+=(const view_t& other) const;
-		void operator+=(const char_t* other) const;
-		void operator+=(const UnicodeString& other) const;
-
-		int compare(const view_t& other) const;
-		int compare(const char_t* other) const;
-		int compare(const UnicodeString& other) const;
-
-		const char_t* findFirstOf(const view_t& str);
-		const char_t* findFirstOf(const char_t* str);
-		const char_t* findFirstOf(const UnicodeString& str);
-
-		const char_t* findFirstNotOf(const view_t& str);
-		const char_t* findFirstNotOf(const char_t* str);
-		const char_t* findFirstNotOf(const UnicodeString& str);
-
-		const char_t* findLastOf(const view_t& str);
-		const char_t* findLastOf(const char_t* str);
-		const char_t* findLastOf(const UnicodeString& str);
-
-		const char_t* findLastNotOf(const view_t& str);
-		const char_t* findLastNotOf(const char_t* str);
-		const char_t* findLastNotOf(const UnicodeString& str);
-
-	private:
-
-		bool isExternal() const;
-		bool isOnHeap() const;
-		bool isNull() const;
-
-		view_t                               mView;
-
-		/**
-		 * @internal
-		 * @brief
-		 *  References heap memory that stores the string.  This will be shared with
-		 *  other %String objects that are copies or created a sub-string
-		 *  of this string.  It is null when the string is null, stored in
-		 *  mSmallMemory, or is literal.
-		 */
-		MemoryReference                    mHeapReference;
-
-		/**
-		 * @internal
-		 * @brief
-		 *  Storage for small strings to reduce heap access and small allocations.  This
-		 *  will always be null-terminated, and is only used when mView points to this
-		 *  data.
-		 */
-		std::array<char_t, SmallSize + 1>  mSmallMemory;
-
-		void moveFrom(UnicodeString&& other);
-
-		void copyFrom(const UnicodeString& other);
-		void copyFrom(const view_t& view);
-	};
-
-	template<UnicodeCharacter char_t>
-	UnicodeString<char_t> UnicodeString<char_t>::join(const UnicodeString* strings, size_t count, view_t glue)
-	{
-		throw not_implemented();
-	}
-
-	template<UnicodeCharacter char_t>
-	UnicodeString<char_t> UnicodeString<char_t>::join(const std::vector<UnicodeString>& strings, view_t glue)
-	{
-		return join(&strings[0], strings.size(), glue);
-	}
-
-	template<UnicodeCharacter char_t>
-	UnicodeString<char_t> UnicodeString<char_t>::literal(const char_t* str) noexcept
-	{
-		return literal(view_t(str));
-	}
-
-	template<UnicodeCharacter char_t>
-	UnicodeString<char_t> UnicodeString<char_t>::literal(const char_t* str, size_t length) noexcept
-	{
-		throw not_implemented();
-	}
-
-	template<UnicodeCharacter char_t>
-	UnicodeString<char_t> UnicodeString<char_t>::literal(const view_t& str) noexcept
-	{
-		
-		if ( str.size() <= SmallSize )
-		{
-			return UnicodeString(str);
-		}
-		else
-		{
-			UnicodeString ret;
-			ret.mView = str;
-
-			return ret;
-		}
-	}
-
-	template<UnicodeCharacter char_t>
-	UnicodeString<char_t>::UnicodeString()
-	{
-		mSmallMemory[0] = 0;
-	}
-
-	template<UnicodeCharacter char_t>
-	UnicodeString<char_t>::UnicodeString(const view_t& str)
-		: UnicodeString()
-	{
-		copyFrom(str);
-	}
-
-	template<UnicodeCharacter char_t>
-	UnicodeString<char_t>::UnicodeString(const char_t* str)
-		: UnicodeString( view_t(str) )
-	{
-	}
-
-	template<UnicodeCharacter char_t>
-	UnicodeString<char_t>::UnicodeString(UnicodeString&& other)
-	{
-	}
-
-	template<UnicodeCharacter char_t>
-	UnicodeString<char_t>::UnicodeString(const UnicodeString& other)
-	{
-		throw not_implemented();
-	}
-
-	template<UnicodeCharacter char_t>
-	UnicodeString<char_t>& UnicodeString<char_t>::operator=(const view_t& other) const
-	{
-		copyFrom(other);
-		return *this;
-	}
-
-	template<UnicodeCharacter char_t>
-	UnicodeString<char_t>& UnicodeString<char_t>::operator=(const char_t* str) noexcept
-	{
-		copyFrom(view_t(other));
-		return *this;
-	}
-
-	template<UnicodeCharacter char_t>
-	UnicodeString<char_t>& UnicodeString<char_t>::operator=(UnicodeString&& other) noexcept
-	{
-		moveFrom(std::move(other));
-		return *this;
-	}
-
-	template<UnicodeCharacter char_t>
-	UnicodeString<char_t>& UnicodeString<char_t>::operator=(const UnicodeString& other) noexcept
-	{
-		copyFrom(other);
-		return *this;
-	}
-
-	template<UnicodeCharacter char_t>
-	bool UnicodeString<char_t>::operator<(const view_t& other) const
-	{
-		return mView.compare(other) < 0;
-	}
-
-	template<UnicodeCharacter char_t>
-	bool UnicodeString<char_t>::operator<(const char_t* other) const
-	{
-		return mView.compare(other) < 0;
-	}
-
-	template<UnicodeCharacter char_t>
-	bool UnicodeString<char_t>::operator<(const UnicodeString& other) const
-	{
-		return mView.compare(other.mView) < 0;
-	}
-
-	template<UnicodeCharacter char_t>
-	bool UnicodeString<char_t>::operator<=(const view_t& other) const
-	{
-		return mView.compare(other) <= 0;
-	}
-
-	template<UnicodeCharacter char_t>
-	bool UnicodeString<char_t>::operator<=(const char_t* other) const
-	{
-		return mView.compare(other) <= 0;
-	}
-
-	template<UnicodeCharacter char_t>
-	bool UnicodeString<char_t>::operator<=(const UnicodeString& other) const
-	{
-		return mView.compare(other.mView) <= 0;
-	}
-
-	template<UnicodeCharacter char_t>
-	bool UnicodeString<char_t>::operator==(const view_t& other) const
-	{
-		return mView.compare(other) == 0;
-	}
-
-	template<UnicodeCharacter char_t>
-	bool UnicodeString<char_t>::operator==(const char_t* other) const
-	{
-		return mView.compare(other) == 0;
-	}
-
-	template<UnicodeCharacter char_t>
-	bool UnicodeString<char_t>::operator==(const UnicodeString& other) const
-	{
-		return mView.compare(other.mView) == 0;
-	}
-
-	template<UnicodeCharacter char_t>
-	bool UnicodeString<char_t>::operator!=(const view_t& other) const
-	{
-		return mView.compare(other) != 0;
-	}
-
-	template<UnicodeCharacter char_t>
-	bool UnicodeString<char_t>::operator!=(const char_t* other) const
-	{
-		return mView.compare(other) != 0;
-	}
-
-	template<UnicodeCharacter char_t>
-	bool UnicodeString<char_t>::operator!=(const UnicodeString& other) const
-	{
-		return mView.compare(other.mView) != 0;
-	}
-
-	template<UnicodeCharacter char_t>
-	bool UnicodeString<char_t>::operator>=(const view_t& other) const
-	{
-		return mView.compare(other) >= 0;
-	}
-
-	template<UnicodeCharacter char_t>
-	bool UnicodeString<char_t>::operator>=(const char_t* other) const
-	{
-		return mView.compare(other) >= 0;
-	}
-
-	template<UnicodeCharacter char_t>
-	bool UnicodeString<char_t>::operator>=(const UnicodeString& other) const
-	{
-		return mView.compare(other.mView) >= 0;
-	}
-
-	template<UnicodeCharacter char_t>
-	bool UnicodeString<char_t>::operator>(const view_t& other) const
-	{
-		return mView.compare(other) > 0;
-	}
-
-	template<UnicodeCharacter char_t>
-	bool UnicodeString<char_t>::operator>(const char_t* other) const
-	{
-		return mView.compare(other) > 0;
-	}
-
-	template<UnicodeCharacter char_t>
-	bool UnicodeString<char_t>::operator>(const UnicodeString& other) const
-	{
-		return mView.compare(other.mView) > 0;
-	}
-
-	template<UnicodeCharacter char_t>
-	UnicodeString<char_t> UnicodeString<char_t>::operator+(const view_t& other) const
-	{
-		if ( other.size() == 0 )
-			return *this;
-
-		size_t combinedSize = mView.size() + other.size();
-		char* outMemory = nullptr;
-		UnicodeString<char_t> ret;
-
-		if (combinedSize <= SmallSize)
-		{
-			outMemory = ret.mSmallMemory.data();
-		}
-		else
-		{
-			ret.mHeapReference = MemoryReference(combinedSize + 1);
-			outMemory = (char_t*)ret.mHeapReference.data();
-		}
-
-		memcpy(outMemory, data(), size());
-		memcpy(outMemory + size(), other.data(), other.size());
-		outMemory[combinedSize] = '\0';
-		
-		ret.mView = std::string_view(outMemory, combinedSize);
-
-		return ret;
-	}
-
-	template<UnicodeCharacter char_t>
-	UnicodeString<char_t> UnicodeString<char_t>::operator+(const char_t* other) const
-	{
-		return *this + view_t(other);
-	}
-
-	template<UnicodeCharacter char_t>
-	UnicodeString<char_t> UnicodeString<char_t>::operator+(const UnicodeString& other) const
-	{
-		return *this + other.mView;
-	}
-
-	template<UnicodeCharacter char_t>
-	void UnicodeString<char_t>::operator+=(const view_t& other) const
-	{
-		if ( other.size() == 0 )
-			return;
-
-		size_t combinedSize = size() + other.size();
-
-		if (combinedSize <= SmallSize)
-		{
-			memcpy(&mSmallMemory[size()], other.data(), other.size());
-			mView = std::string_view(&mSmallMemory[0], combinedSize);
-		}
-		else
-		{
-			MemoryReference memory(combinedSize + 1);
-
-			memcpy(memory.data(), data(), size());
-			memcpy((char*)memory.data() + size(), other.data(), other.size());
-
-			mHeapReference = memory;
-			mView = std::string_view((char*)mHeapReference.data(), combinedSize);
-		}
-	}
-
-	template<UnicodeCharacter char_t>
-	void UnicodeString<char_t>::operator+=(const char_t* other) const
-	{
-		*this += view_t(other);
-	}
-
-	template<UnicodeCharacter char_t>
-	void UnicodeString<char_t>::operator+=(const UnicodeString& other) const
-	{
-		*this += other.mView;
-	}
-
-	template<UnicodeCharacter char_t>
-	int UnicodeString<char_t>::compare(const view_t& other) const
-	{
-		return mView.compare(other);
-	}
-
-	template<UnicodeCharacter char_t>
-	int UnicodeString<char_t>::compare(const char_t* other) const
-	{
-		return mView.compare(other);
-	}
-
-	template<UnicodeCharacter char_t>
-	inline int UnicodeString<char_t>::compare(const UnicodeString& other) const
-	{
-		return mView.compare(other.mView);
-	}
-
-	template<UnicodeCharacter char_t>
-	bool UnicodeString<char_t>::isExternal() const
-	{
-		return ( nullptr != mView.data() &&
-		         mHeapReference.isNull() &&
-		         0 == mSmallMemory[0]       );
-	}
-
-	template<UnicodeCharacter char_t>
-	inline bool UnicodeString<char_t>::isOnHeap() const
-	{
-		return ( !mHeapReference.isNull() );
-	}
-
-	template<UnicodeCharacter char_t>
-	inline bool UnicodeString<char_t>::isNull() const
-	{
-		return (nullptr == mView.data() );
-	}
-
-	template<UnicodeCharacter char_t>
-	void UnicodeString<char_t>::moveFrom(UnicodeString&& other)
-	{
-		if ( other.mHeapReference )
-		{
-			mHeapReference = std::move(other.mHeapReference);
-			mSmallMemory[0] = 0;
-			mView = other.mView;
-		}
-		else
-		{
-			mHeapReference.makeNull();
-			mSmallMemory = other.mSmallMemory;
-			mView = std::basic_string_view<char_t>(&mSmallMemory[0], other.mView.size());
-		}
-
-		other.mSmallMemory[0] = 0;
-		other.mView = std::basic_string_view<char_t>();
-	}
-
-	template<UnicodeCharacter char_t>
-	void UnicodeString<char_t>::copyFrom(const UnicodeString& other)
-	{
-		if ( 0 != mSmallMemory[0] )
-		{
-			mSmallMemory = other.mSmallMemory;
-			mView = view_t(mSmallMemory.data(), other.mSmallMemory.size());
-
-			mHeapReference.makeNull();
-		}
-		else
-		{
-			mView = other.mView;
-			mHeapReference = other.mHeapReference;
-			mSmallMemory[0] = 0;
-		}
-	}
-
-	template<UnicodeCharacter char_t>
-	void UnicodeString<char_t>::copyFrom(const view_t& view)
-	{
-		if ( view.size() <= SmallSize )
-		{
-			mHeapReference.makeNull();
-			memcpy(mSmallMemory.data(), view.data(), view.size() * sizeof(char_t));
-			mSmallMemory[view.size()] = 0;
-
-			mView = view_t( mSmallMemory.data(), view.size());
-		}
-		else
-		{
-			mHeapReference = MemoryReference((view.size() + 1) * sizeof(char_t), alignof(char_t));
-			char_t* heapBegin = access_as<char_t*>(mHeapReference.data());
-
-			memcpy(heapBegin, view.data(), view.size() * sizeof(char_t));
-			heapBegin[view.size()] = 0;
-
-			mView = view_t(heapBegin, view.size());
-		}
-	}
-
-	/**
-	 * @brief
-	 *  %String class that avoids deep copying required by std::string by sharing data.
-	 */
-	class STD_EXT_EXPORT String
-	{
-		friend class StringHelper;
-
-	public:
-
-		/**
-		 * @brief
-		 *  The maximum string length for which a seperate memory allocation will not occur.
-		 *  Strings at or below this length are stored directly in the string object.
-		 */
-		static constexpr size_t SmallSize = 14;
-
-		/**
-		 * @brief
-		 *  Constant value to indicate _no position_.  It is returned by some functions
-		 *  when a string is not found.
-		 */
-		static constexpr size_t npos { std::basic_string_view<char8_t>::npos };
-
-		static String join(const String* strings, size_t count, std::string_view glue);
-		static String join(const std::vector<String>& strings, std::string_view glue);
-		static String join(const std::span<String>& strings, std::string_view glue);
-
-<<<<<<< HEAD
-		static String literal(const char* str) noexcept;
-		static String literal(const char* str, size_t length) noexcept;
-		static String literal(const std::string_view& str) noexcept;
-
-		constexpr String() noexcept;
-=======
-		constexpr String() noexcept
-			: mIsLiteral(false)
-		{
-			mView = std::string_view(&mSmallMemory[0], 0);
-			mSmallMemory[0] = ('\0');
-		}
->>>>>>> 7786ff55
-
-		String(const char* str);
-		String(const char* str, size_t size);
-		String(String&& other) noexcept;
-		String(const String& other) noexcept;
-		String(const std::string_view& str);
-
-		String(MemoryReference&& mem) noexcept;
-		String(const MemoryReference& mem) noexcept;
-
-		explicit String(const std::string& stdStr);
-		explicit String(std::string&& stdStr);
-
-		/**
-		 * @brief
-		 *  Convertion to a std::string.  This will never be done implicitly
-		 *  to avoid unexcepected memory allocations.
-		 */
-		std::string toStdString() const;
-		
-		String& operator=(String&& other) noexcept;
-		String& operator=(const String& other);
-		String& operator=(const std::string& stdStr);
-		String& operator=(std::string&& stdStr);
-		String& operator=(const char* str);
-
-<<<<<<< HEAD
-		bool operator==(const char* other) const;
-		bool operator==(const String& other) const;
-		bool operator==(const std::string_view& other) const;
-
-		bool operator!=(const char* other) const;
-		bool operator!=(const String& other) const;
-		bool operator!=(const std::string_view& other) const;
-
-		bool operator<(const char* other) const;
-		bool operator<(const String& other) const;
-		bool operator<(const std::string_view& other) const;
-
-		bool operator>(const char* other) const;
-		bool operator>(const String& other) const;
-		bool operator>(const std::string_view& other) const;
-
-		bool operator<=(const char* other) const;
-		bool operator<=(const String& other) const;
-		bool operator<=(const std::string_view& other) const;
-
-		bool operator>=(const char* other) const;
-		bool operator>=(const String& other) const;
-		bool operator>=(const std::string_view& other) const;
-=======
-		std::strong_ordering operator<=>(const String& other) const;
-		std::strong_ordering operator<=>(const char* other) const;
-		std::strong_ordering operator<=>(const std::string_view& other) const;
-		std::strong_ordering operator<=>(const StringLiteral& other) const;
->>>>>>> 7786ff55
-
-		char operator[](size_t index) const;
-
-		String operator+(const char* other) const;
-		String operator+(const String& other) const;
-		String operator+(const std::string& other) const;
-		String operator+(const std::string_view& other) const;
-
-		String& operator+=(const char* other);
-		String& operator+=(const String& other);
-		String& operator+=(const std::string& other);
-		String& operator+=(const std::string_view& other);
-
-		int compare(std::string_view other) const;
-		int compare(const char* other) const;
-
-		size_t length() const;
-		size_t size() const;
-
-		size_t copy(char* dest, size_t count, size_t pos = 0) const;
-
-		String substr(size_t pos, size_t count = npos) const;
-
-		size_t find(const String& str, size_t pos = 0) const;
-		size_t find(std::string_view v, size_t pos = 0) const;
-		size_t find(char c, size_t pos = 0) const;
-		size_t find(const char* c, size_t pos, size_t count) const;
-		size_t find(const char* c, size_t pos = 0) const;
-
-		size_t rfind(const String& str, size_t pos = 0) const;
-		size_t rfind(std::string_view v, size_t pos = 0) const;
-		size_t rfind(char c, size_t pos = 0) const;
-		size_t rfind(const char* c, size_t pos, size_t count) const;
-		size_t rfind(const char* c, size_t pos = 0) const;
-
-		size_t find_first_of(const String& str, size_t pos = 0) const;
-		size_t find_first_of(std::string_view v, size_t pos = 0) const;
-		size_t find_first_of(char c, size_t pos = 0) const;
-		size_t find_first_of(const char* c, size_t pos, size_t count) const;
-		size_t find_first_of(const char* c, size_t pos = 0) const;
-
-		size_t find_last_of(const String& str, size_t pos = npos) const;
-		size_t find_last_of(std::string_view v, size_t pos = npos) const;
-		size_t find_last_of(char c, size_t pos = npos) const;
-		size_t find_last_of(const char* c, size_t pos, size_t count) const;
-		size_t find_last_of(const char* c, size_t pos = npos) const;
-
-		size_t find_first_not_of(const String& str, size_t pos = 0) const;
-		size_t find_first_not_of(std::string_view v, size_t pos = 0) const;
-		size_t find_first_not_of(char c, size_t pos = 0) const;
-		size_t find_first_not_of(const char* c, size_t pos, size_t count) const;
-		size_t find_first_not_of(const char* c, size_t pos = 0) const;
-
-		size_t find_last_not_of(const String& str, size_t pos = npos) const;
-		size_t find_last_not_of(std::string_view v, size_t pos = npos) const;
-		size_t find_last_not_of(char c, size_t pos = npos) const;
-		size_t find_last_not_of(const char* c, size_t pos, size_t count) const;
-		size_t find_last_not_of(const char* c, size_t pos = npos) const;
-
-		std::vector<String> split(const String& str, bool keepEmpty = true) const;
-		std::vector<String> split(std::string_view deliminator, bool keepEmpty = true) const;
-		std::vector<String> split(char deliminator, bool keepEmpty = true) const;
-		std::vector<String> split(const char* c, size_t pos, size_t count, bool keepEmpty = true) const;
-		std::vector<String> split(const char* c, size_t pos = 0, bool keepEmpty = true) const;
-
-		String trim();
-
-		/**
-		 * @brief
-		 *  Returns true if the internal storage of the string is null-terminated.  If true, the
-		 *  character pointer returned by data() can be passed directly into c-style functions.
-		 */
-		bool isNullTerminated() const;
-
-		/**
-		 * @brief
-		 *  Returns a %String for which data() will return a null-terminated c-style string and
-		 *  isNullTerminated() will be true.
-		 */
-		String getNullTerminated() const;
-
-		/**
-		 * @brief
-		 *  Returns a raw character pointer to the string data.  This is not guarenteed to be
-		 *  null terminiated.
-		 *
-		 * @see
-		 *  getNullTerminated()
-		 */
-		const char* data() const;
-
-		/**
-		 * @brief
-		 *  Returns a std::string_view of the contained string.
-		 */
-		std::string_view view() const;
-
-		/**
-		 * @brief
-		 *  Implicit conversion to std::string_view of the data contained
-		 *  within the string.
-		 */
-		operator std::string_view() const;
-
-		/**
-		 * @brief
-		 *  If one string is a substring of the other, that string will reference the
-		 *  sub-section of the larger string.
-		 */
-		static void consolidate(const String& left, const String& right);
-
-		/**
-		 * @brief
-		 *  Returns true if the string data is stored in the small memory of the
-		 *  string object itself.
-		 */
-		bool isLocal() const;
-
-		/**
-		 * @brief
-		 *  Returns true if the string data is stored in a heap allocation
-		 *  outside the string object.
-		 */
-		bool isOnHeap() const;
-
-	private:
-		constexpr String(bool external, const std::string_view& str) noexcept
-			: mView(str), mIsLiteral(external)
-		{
-		}
-
-		std::string_view                 mView;
-		MemoryReference                  mHeapReference;
-		std::array<char, SmallSize + 1>  mSmallMemory;
-		bool                             mIsLiteral;
-
-		void moveFrom(String&& other);
-
-		void copyFrom(const String& other);
-		void copyFrom(const std::string_view& view);
-	};
-<<<<<<< HEAD
-=======
-
-	/**
-	 * @brief
-	 *  A constexpr class wrapping a string literal that can be used anywhere
-	 *  a String is required. It compares directly to String, and the conversion
-	 *  operator to String wraps the functionality directly around the contained
-	 *  literal.
-	 */
-	class StringLiteral final
-	{
-		friend class String;
-
-	private:
-		std::string_view mView;
-
-	public:
-		constexpr StringLiteral(const char* str) noexcept
-			: mView(str)
-		{
-		}
-
-		constexpr StringLiteral() noexcept
-		{
-		}
-
-		operator String() const
-		{
-			return String(true, mView);
-		}
-
-		constexpr const std::string_view& view() const noexcept
-		{
-			return mView;
-		}
-	};
->>>>>>> 7786ff55
-}
-
-#ifdef _MSC_VER
-#	pragma warning( pop )
-#endif
-
-STD_EXT_EXPORT std::ostream& operator<<(std::ostream& stream, const StdExt::String& str);
-
-STD_EXT_EXPORT StdExt::String operator+(const char* left, const StdExt::String& right);
-STD_EXT_EXPORT StdExt::String operator+(const std::string& left, const StdExt::String& right);
-STD_EXT_EXPORT StdExt::String operator+(const std::string_view& left, const StdExt::String& right);
-
-<<<<<<< HEAD
-STD_EXT_EXPORT bool operator<(const char* left, const StdExt::String& right);
-STD_EXT_EXPORT bool operator<(const std::string& left, const StdExt::String& right);
-STD_EXT_EXPORT bool operator<(const std::string_view& left, const StdExt::String& right);
-
-STD_EXT_EXPORT bool operator<=(const char* left, const StdExt::String& right);
-STD_EXT_EXPORT bool operator<=(const std::string& left, const StdExt::String& right);
-STD_EXT_EXPORT bool operator<=(const std::string_view& left, const StdExt::String& right);
-
-STD_EXT_EXPORT bool operator==(const char* left, const StdExt::String& right);
-STD_EXT_EXPORT bool operator==(const std::string& left, const StdExt::String& right);
-STD_EXT_EXPORT bool operator==(const std::string_view& left, const StdExt::String& right);
-
-STD_EXT_EXPORT bool operator>=(const char* left, const StdExt::String& right);
-STD_EXT_EXPORT bool operator>=(const std::string& left, const StdExt::String& right);
-STD_EXT_EXPORT bool operator>=(const std::string_view& left, const StdExt::String& right);
-
-STD_EXT_EXPORT bool operator>(const char* left, const StdExt::String& right);
-STD_EXT_EXPORT bool operator>(const std::string& left, const StdExt::String& right);
-STD_EXT_EXPORT bool operator>(const std::string_view& left, const StdExt::String& right);
-=======
-namespace StdExt::Serialize::Binary
-{
-	template<>
-	STD_EXT_EXPORT void read<StdExt::String>(ByteStream* stream, StdExt::String* out);
-
-	template<>
-	STD_EXT_EXPORT void write<StdExt::String>(ByteStream* stream, const StdExt::String& val);
-
-	template<>
-	STD_EXT_EXPORT void write<StdExt::StringLiteral>(ByteStream* stream, const StdExt::StringLiteral& val);
-}
->>>>>>> 7786ff55
-
+#ifndef _STD_EXT_STRING_H_
+#define _STD_EXT_STRING_H_
+
+#include "Memory.h"
+#include "Concepts.h"
+#include "Exceptions.h"
+
+#include "StdExt/Serialize/Binary/Binary.h"
+
+#include <span>
+#include <array>
+#include <vector>
+#include <string>
+#include <compare>
+#include <variant>
+#include <iostream>
+
+#include "Unicode/Iterator.h"
+
+#ifdef _MSC_VER
+#	pragma warning( push )
+#	pragma warning( disable: 4251 )
+#	pragma warning( disable: 26495 )
+#endif
+
+namespace StdExt
+{
+	class StringLiteral;
+	
+	/**
+	 * @brief
+	 *  %String class that avoids deep copying by sharing data among copies and substrings,
+	 *  and limits its character types to unicode for greater interoperablity.
+	 */
+	template<UnicodeCharacter char_t>
+	class UnicodeString
+	{
+	public:
+		
+		using Iterator = Unicode::CodePointIterator<char_t>;
+
+		using view_t = std::basic_string_view<char_t>;
+
+		static constexpr size_t SmallByteSize = 16;
+		static_assert(
+			SmallByteSize % 4 == 0 && SmallByteSize > 1,
+			"SmallSize must be a multiple of 4 bytes and greater than 1."
+		);
+
+		/**
+		 * @brief
+		 *  The maximum size in bytes for which seperate memory allocation will not occur.
+		 *  Strings at or below this size are stored directly in the string object.
+		 */
+		static constexpr size_t SmallSize = SmallByteSize / sizeof(char_t);
+
+		/**
+		 * @brief
+		 *  Constant value to indicate _no position_.  It is returned by some functions
+		 *  when a string is not found.
+		 */
+		static constexpr size_t npos = std::basic_string_view<char_t>::npos;
+
+		static UnicodeString join(const UnicodeString* strings, size_t count, view_t glue);
+		static UnicodeString join(const std::vector<UnicodeString>& strings, view_t glue);
+
+		///@{
+		/**
+		 * @brief
+		 *  Creates a %String object that will either copy the literal string data into
+		 *  its small memory, or wrap functionality around the referenced data.  Either
+		 *  way, this avoids a heap allocation.  The behavior of the created string object
+		 *  becomes undefined if it outlives the string data.
+		 */
+		static UnicodeString literal(const view_t& str) noexcept;
+		static UnicodeString literal(const char_t* str) noexcept;
+		static UnicodeString literal(const char_t* str, size_t char_count) noexcept;
+		///@}
+
+		UnicodeString();
+		UnicodeString(const view_t& str);
+		UnicodeString(const char_t* str);
+		UnicodeString(UnicodeString&& other);
+		UnicodeString(const UnicodeString& other);
+		
+		UnicodeString& operator=(const view_t& other) const;
+		UnicodeString& operator=(const char_t* str) noexcept;
+		UnicodeString& operator=(UnicodeString&& other) noexcept;
+		UnicodeString& operator=(const UnicodeString& other) noexcept;
+
+		bool operator<(const view_t& other) const;
+		bool operator<(const char_t* other) const;
+		bool operator<(const UnicodeString& other) const;
+
+		bool operator<=(const view_t& other) const;
+		bool operator<=(const char_t* other) const;
+		bool operator<=(const UnicodeString& other) const;
+
+		bool operator==(const view_t& other) const;
+		bool operator==(const char_t* other) const;
+		bool operator==(const UnicodeString& other) const;
+
+		bool operator!=(const view_t& other) const;
+		bool operator!=(const char_t* other) const;
+		bool operator!=(const UnicodeString& other) const;
+
+		bool operator>=(const view_t& other) const;
+		bool operator>=(const char_t* other) const;
+		bool operator>=(const UnicodeString& other) const;
+
+		bool operator>(const view_t& other) const;
+		bool operator>(const char_t* other) const;
+		bool operator>(const UnicodeString& other) const;
+
+		UnicodeString operator+(const view_t& other) const;
+		UnicodeString operator+(const char_t* other) const;
+		UnicodeString operator+(const UnicodeString& other) const;
+
+		void operator+=(const view_t& other) const;
+		void operator+=(const char_t* other) const;
+		void operator+=(const UnicodeString& other) const;
+
+		int compare(const view_t& other) const;
+		int compare(const char_t* other) const;
+		int compare(const UnicodeString& other) const;
+
+		const char_t* findFirstOf(const view_t& str);
+		const char_t* findFirstOf(const char_t* str);
+		const char_t* findFirstOf(const UnicodeString& str);
+
+		const char_t* findFirstNotOf(const view_t& str);
+		const char_t* findFirstNotOf(const char_t* str);
+		const char_t* findFirstNotOf(const UnicodeString& str);
+
+		const char_t* findLastOf(const view_t& str);
+		const char_t* findLastOf(const char_t* str);
+		const char_t* findLastOf(const UnicodeString& str);
+
+		const char_t* findLastNotOf(const view_t& str);
+		const char_t* findLastNotOf(const char_t* str);
+		const char_t* findLastNotOf(const UnicodeString& str);
+
+	private:
+
+		bool isExternal() const;
+		bool isOnHeap() const;
+		bool isNull() const;
+
+		view_t                               mView;
+
+		/**
+		 * @internal
+		 * @brief
+		 *  References heap memory that stores the string.  This will be shared with
+		 *  other %String objects that are copies or created a sub-string
+		 *  of this string.  It is null when the string is null, stored in
+		 *  mSmallMemory, or is literal.
+		 */
+		MemoryReference                    mHeapReference;
+
+		/**
+		 * @internal
+		 * @brief
+		 *  Storage for small strings to reduce heap access and small allocations.  This
+		 *  will always be null-terminated, and is only used when mView points to this
+		 *  data.
+		 */
+		std::array<char_t, SmallSize + 1>  mSmallMemory;
+
+		void moveFrom(UnicodeString&& other);
+
+		void copyFrom(const UnicodeString& other);
+		void copyFrom(const view_t& view);
+	};
+
+	template<UnicodeCharacter char_t>
+	UnicodeString<char_t> UnicodeString<char_t>::join(const UnicodeString* strings, size_t count, view_t glue)
+	{
+		throw not_implemented();
+	}
+
+	template<UnicodeCharacter char_t>
+	UnicodeString<char_t> UnicodeString<char_t>::join(const std::vector<UnicodeString>& strings, view_t glue)
+	{
+		return join(&strings[0], strings.size(), glue);
+	}
+
+	template<UnicodeCharacter char_t>
+	UnicodeString<char_t> UnicodeString<char_t>::literal(const char_t* str) noexcept
+	{
+		return literal(view_t(str));
+	}
+
+	template<UnicodeCharacter char_t>
+	UnicodeString<char_t> UnicodeString<char_t>::literal(const char_t* str, size_t length) noexcept
+	{
+		throw not_implemented();
+	}
+
+	template<UnicodeCharacter char_t>
+	UnicodeString<char_t> UnicodeString<char_t>::literal(const view_t& str) noexcept
+	{
+		
+		if ( str.size() <= SmallSize )
+		{
+			return UnicodeString(str);
+		}
+		else
+		{
+			UnicodeString ret;
+			ret.mView = str;
+
+			return ret;
+		}
+	}
+
+	template<UnicodeCharacter char_t>
+	UnicodeString<char_t>::UnicodeString()
+	{
+		mSmallMemory[0] = 0;
+	}
+
+	template<UnicodeCharacter char_t>
+	UnicodeString<char_t>::UnicodeString(const view_t& str)
+		: UnicodeString()
+	{
+		copyFrom(str);
+	}
+
+	template<UnicodeCharacter char_t>
+	UnicodeString<char_t>::UnicodeString(const char_t* str)
+		: UnicodeString( view_t(str) )
+	{
+	}
+
+	template<UnicodeCharacter char_t>
+	UnicodeString<char_t>::UnicodeString(UnicodeString&& other)
+	{
+	}
+
+	template<UnicodeCharacter char_t>
+	UnicodeString<char_t>::UnicodeString(const UnicodeString& other)
+	{
+		throw not_implemented();
+	}
+
+	template<UnicodeCharacter char_t>
+	UnicodeString<char_t>& UnicodeString<char_t>::operator=(const view_t& other) const
+	{
+		copyFrom(other);
+		return *this;
+	}
+
+	template<UnicodeCharacter char_t>
+	UnicodeString<char_t>& UnicodeString<char_t>::operator=(const char_t* str) noexcept
+	{
+		copyFrom(view_t(other));
+		return *this;
+	}
+
+	template<UnicodeCharacter char_t>
+	UnicodeString<char_t>& UnicodeString<char_t>::operator=(UnicodeString&& other) noexcept
+	{
+		moveFrom(std::move(other));
+		return *this;
+	}
+
+	template<UnicodeCharacter char_t>
+	UnicodeString<char_t>& UnicodeString<char_t>::operator=(const UnicodeString& other) noexcept
+	{
+		copyFrom(other);
+		return *this;
+	}
+
+	template<UnicodeCharacter char_t>
+	bool UnicodeString<char_t>::operator<(const view_t& other) const
+	{
+		return mView.compare(other) < 0;
+	}
+
+	template<UnicodeCharacter char_t>
+	bool UnicodeString<char_t>::operator<(const char_t* other) const
+	{
+		return mView.compare(other) < 0;
+	}
+
+	template<UnicodeCharacter char_t>
+	bool UnicodeString<char_t>::operator<(const UnicodeString& other) const
+	{
+		return mView.compare(other.mView) < 0;
+	}
+
+	template<UnicodeCharacter char_t>
+	bool UnicodeString<char_t>::operator<=(const view_t& other) const
+	{
+		return mView.compare(other) <= 0;
+	}
+
+	template<UnicodeCharacter char_t>
+	bool UnicodeString<char_t>::operator<=(const char_t* other) const
+	{
+		return mView.compare(other) <= 0;
+	}
+
+	template<UnicodeCharacter char_t>
+	bool UnicodeString<char_t>::operator<=(const UnicodeString& other) const
+	{
+		return mView.compare(other.mView) <= 0;
+	}
+
+	template<UnicodeCharacter char_t>
+	bool UnicodeString<char_t>::operator==(const view_t& other) const
+	{
+		return mView.compare(other) == 0;
+	}
+
+	template<UnicodeCharacter char_t>
+	bool UnicodeString<char_t>::operator==(const char_t* other) const
+	{
+		return mView.compare(other) == 0;
+	}
+
+	template<UnicodeCharacter char_t>
+	bool UnicodeString<char_t>::operator==(const UnicodeString& other) const
+	{
+		return mView.compare(other.mView) == 0;
+	}
+
+	template<UnicodeCharacter char_t>
+	bool UnicodeString<char_t>::operator!=(const view_t& other) const
+	{
+		return mView.compare(other) != 0;
+	}
+
+	template<UnicodeCharacter char_t>
+	bool UnicodeString<char_t>::operator!=(const char_t* other) const
+	{
+		return mView.compare(other) != 0;
+	}
+
+	template<UnicodeCharacter char_t>
+	bool UnicodeString<char_t>::operator!=(const UnicodeString& other) const
+	{
+		return mView.compare(other.mView) != 0;
+	}
+
+	template<UnicodeCharacter char_t>
+	bool UnicodeString<char_t>::operator>=(const view_t& other) const
+	{
+		return mView.compare(other) >= 0;
+	}
+
+	template<UnicodeCharacter char_t>
+	bool UnicodeString<char_t>::operator>=(const char_t* other) const
+	{
+		return mView.compare(other) >= 0;
+	}
+
+	template<UnicodeCharacter char_t>
+	bool UnicodeString<char_t>::operator>=(const UnicodeString& other) const
+	{
+		return mView.compare(other.mView) >= 0;
+	}
+
+	template<UnicodeCharacter char_t>
+	bool UnicodeString<char_t>::operator>(const view_t& other) const
+	{
+		return mView.compare(other) > 0;
+	}
+
+	template<UnicodeCharacter char_t>
+	bool UnicodeString<char_t>::operator>(const char_t* other) const
+	{
+		return mView.compare(other) > 0;
+	}
+
+	template<UnicodeCharacter char_t>
+	bool UnicodeString<char_t>::operator>(const UnicodeString& other) const
+	{
+		return mView.compare(other.mView) > 0;
+	}
+
+	template<UnicodeCharacter char_t>
+	UnicodeString<char_t> UnicodeString<char_t>::operator+(const view_t& other) const
+	{
+		if ( other.size() == 0 )
+			return *this;
+
+		size_t combinedSize = mView.size() + other.size();
+		char* outMemory = nullptr;
+		UnicodeString<char_t> ret;
+
+		if (combinedSize <= SmallSize)
+		{
+			outMemory = ret.mSmallMemory.data();
+		}
+		else
+		{
+			ret.mHeapReference = MemoryReference(combinedSize + 1);
+			outMemory = (char_t*)ret.mHeapReference.data();
+		}
+
+		memcpy(outMemory, data(), size());
+		memcpy(outMemory + size(), other.data(), other.size());
+		outMemory[combinedSize] = '\0';
+		
+		ret.mView = std::string_view(outMemory, combinedSize);
+
+		return ret;
+	}
+
+	template<UnicodeCharacter char_t>
+	UnicodeString<char_t> UnicodeString<char_t>::operator+(const char_t* other) const
+	{
+		return *this + view_t(other);
+	}
+
+	template<UnicodeCharacter char_t>
+	UnicodeString<char_t> UnicodeString<char_t>::operator+(const UnicodeString& other) const
+	{
+		return *this + other.mView;
+	}
+
+	template<UnicodeCharacter char_t>
+	void UnicodeString<char_t>::operator+=(const view_t& other) const
+	{
+		if ( other.size() == 0 )
+			return;
+
+		size_t combinedSize = size() + other.size();
+
+		if (combinedSize <= SmallSize)
+		{
+			memcpy(&mSmallMemory[size()], other.data(), other.size());
+			mView = std::string_view(&mSmallMemory[0], combinedSize);
+		}
+		else
+		{
+			MemoryReference memory(combinedSize + 1);
+
+			memcpy(memory.data(), data(), size());
+			memcpy((char*)memory.data() + size(), other.data(), other.size());
+
+			mHeapReference = memory;
+			mView = std::string_view((char*)mHeapReference.data(), combinedSize);
+		}
+	}
+
+	template<UnicodeCharacter char_t>
+	void UnicodeString<char_t>::operator+=(const char_t* other) const
+	{
+		*this += view_t(other);
+	}
+
+	template<UnicodeCharacter char_t>
+	void UnicodeString<char_t>::operator+=(const UnicodeString& other) const
+	{
+		*this += other.mView;
+	}
+
+	template<UnicodeCharacter char_t>
+	int UnicodeString<char_t>::compare(const view_t& other) const
+	{
+		return mView.compare(other);
+	}
+
+	template<UnicodeCharacter char_t>
+	int UnicodeString<char_t>::compare(const char_t* other) const
+	{
+		return mView.compare(other);
+	}
+
+	template<UnicodeCharacter char_t>
+	inline int UnicodeString<char_t>::compare(const UnicodeString& other) const
+	{
+		return mView.compare(other.mView);
+	}
+
+	template<UnicodeCharacter char_t>
+	bool UnicodeString<char_t>::isExternal() const
+	{
+		return ( nullptr != mView.data() &&
+		         mHeapReference.isNull() &&
+		         0 == mSmallMemory[0]       );
+	}
+
+	template<UnicodeCharacter char_t>
+	inline bool UnicodeString<char_t>::isOnHeap() const
+	{
+		return ( !mHeapReference.isNull() );
+	}
+
+	template<UnicodeCharacter char_t>
+	inline bool UnicodeString<char_t>::isNull() const
+	{
+		return (nullptr == mView.data() );
+	}
+
+	template<UnicodeCharacter char_t>
+	void UnicodeString<char_t>::moveFrom(UnicodeString&& other)
+	{
+		if ( other.mHeapReference )
+		{
+			mHeapReference = std::move(other.mHeapReference);
+			mSmallMemory[0] = 0;
+			mView = other.mView;
+		}
+		else
+		{
+			mHeapReference.makeNull();
+			mSmallMemory = other.mSmallMemory;
+			mView = std::basic_string_view<char_t>(&mSmallMemory[0], other.mView.size());
+		}
+
+		other.mSmallMemory[0] = 0;
+		other.mView = std::basic_string_view<char_t>();
+	}
+
+	template<UnicodeCharacter char_t>
+	void UnicodeString<char_t>::copyFrom(const UnicodeString& other)
+	{
+		if ( 0 != mSmallMemory[0] )
+		{
+			mSmallMemory = other.mSmallMemory;
+			mView = view_t(mSmallMemory.data(), other.mSmallMemory.size());
+
+			mHeapReference.makeNull();
+		}
+		else
+		{
+			mView = other.mView;
+			mHeapReference = other.mHeapReference;
+			mSmallMemory[0] = 0;
+		}
+	}
+
+	template<UnicodeCharacter char_t>
+	void UnicodeString<char_t>::copyFrom(const view_t& view)
+	{
+		if ( view.size() <= SmallSize )
+		{
+			mHeapReference.makeNull();
+			memcpy(mSmallMemory.data(), view.data(), view.size() * sizeof(char_t));
+			mSmallMemory[view.size()] = 0;
+
+			mView = view_t( mSmallMemory.data(), view.size());
+		}
+		else
+		{
+			mHeapReference = MemoryReference((view.size() + 1) * sizeof(char_t), alignof(char_t));
+			char_t* heapBegin = access_as<char_t*>(mHeapReference.data());
+
+			memcpy(heapBegin, view.data(), view.size() * sizeof(char_t));
+			heapBegin[view.size()] = 0;
+
+			mView = view_t(heapBegin, view.size());
+		}
+	}
+
+	/**
+	 * @brief
+	 *  %String class that avoids deep copying required by std::string by sharing data.
+	 */
+	class STD_EXT_EXPORT String
+	{
+		friend class StringHelper;
+
+	public:
+
+		/**
+		 * @brief
+		 *  The maximum string length for which a seperate memory allocation will not occur.
+		 *  Strings at or below this length are stored directly in the string object.
+		 */
+		static constexpr size_t SmallSize = 14;
+
+		/**
+		 * @brief
+		 *  Constant value to indicate _no position_.  It is returned by some functions
+		 *  when a string is not found.
+		 */
+		static constexpr size_t npos { std::basic_string_view<char8_t>::npos };
+
+		static String join(const String* strings, size_t count, std::string_view glue);
+		static String join(const std::vector<String>& strings, std::string_view glue);
+		static String join(const std::span<String>& strings, std::string_view glue);
+
+		constexpr String() noexcept
+			: mIsLiteral(false)
+		{
+			mView = std::string_view(&mSmallMemory[0], 0);
+			mSmallMemory[0] = ('\0');
+		}
+
+		String(const char* str);
+		String(const char* str, size_t size);
+		String(String&& other) noexcept;
+		String(const String& other) noexcept;
+		String(const std::string_view& str);
+
+		String(MemoryReference&& mem) noexcept;
+		String(const MemoryReference& mem) noexcept;
+
+		explicit String(const std::string& stdStr);
+		explicit String(std::string&& stdStr);
+
+		/**
+		 * @brief
+		 *  Convertion to a std::string.  This will never be done implicitly
+		 *  to avoid unexcepected memory allocations.
+		 */
+		std::string toStdString() const;
+		
+		String& operator=(String&& other) noexcept;
+		String& operator=(const String& other);
+		String& operator=(const std::string& stdStr);
+		String& operator=(std::string&& stdStr);
+		String& operator=(const char* str);
+
+		std::strong_ordering operator<=>(const String& other) const;
+		std::strong_ordering operator<=>(const char* other) const;
+		std::strong_ordering operator<=>(const std::string_view& other) const;
+		std::strong_ordering operator<=>(const StringLiteral& other) const;
+
+		char operator[](size_t index) const;
+
+		String operator+(const char* other) const;
+		String operator+(const String& other) const;
+		String operator+(const std::string& other) const;
+		String operator+(const std::string_view& other) const;
+
+		String& operator+=(const char* other);
+		String& operator+=(const String& other);
+		String& operator+=(const std::string& other);
+		String& operator+=(const std::string_view& other);
+
+		int compare(std::string_view other) const;
+		int compare(const char* other) const;
+
+		size_t length() const;
+		size_t size() const;
+
+		size_t copy(char* dest, size_t count, size_t pos = 0) const;
+
+		String substr(size_t pos, size_t count = npos) const;
+
+		size_t find(const String& str, size_t pos = 0) const;
+		size_t find(std::string_view v, size_t pos = 0) const;
+		size_t find(char c, size_t pos = 0) const;
+		size_t find(const char* c, size_t pos, size_t count) const;
+		size_t find(const char* c, size_t pos = 0) const;
+
+		size_t rfind(const String& str, size_t pos = 0) const;
+		size_t rfind(std::string_view v, size_t pos = 0) const;
+		size_t rfind(char c, size_t pos = 0) const;
+		size_t rfind(const char* c, size_t pos, size_t count) const;
+		size_t rfind(const char* c, size_t pos = 0) const;
+
+		size_t find_first_of(const String& str, size_t pos = 0) const;
+		size_t find_first_of(std::string_view v, size_t pos = 0) const;
+		size_t find_first_of(char c, size_t pos = 0) const;
+		size_t find_first_of(const char* c, size_t pos, size_t count) const;
+		size_t find_first_of(const char* c, size_t pos = 0) const;
+
+		size_t find_last_of(const String& str, size_t pos = npos) const;
+		size_t find_last_of(std::string_view v, size_t pos = npos) const;
+		size_t find_last_of(char c, size_t pos = npos) const;
+		size_t find_last_of(const char* c, size_t pos, size_t count) const;
+		size_t find_last_of(const char* c, size_t pos = npos) const;
+
+		size_t find_first_not_of(const String& str, size_t pos = 0) const;
+		size_t find_first_not_of(std::string_view v, size_t pos = 0) const;
+		size_t find_first_not_of(char c, size_t pos = 0) const;
+		size_t find_first_not_of(const char* c, size_t pos, size_t count) const;
+		size_t find_first_not_of(const char* c, size_t pos = 0) const;
+
+		size_t find_last_not_of(const String& str, size_t pos = npos) const;
+		size_t find_last_not_of(std::string_view v, size_t pos = npos) const;
+		size_t find_last_not_of(char c, size_t pos = npos) const;
+		size_t find_last_not_of(const char* c, size_t pos, size_t count) const;
+		size_t find_last_not_of(const char* c, size_t pos = npos) const;
+
+		std::vector<String> split(const String& str, bool keepEmpty = true) const;
+		std::vector<String> split(std::string_view deliminator, bool keepEmpty = true) const;
+		std::vector<String> split(char deliminator, bool keepEmpty = true) const;
+		std::vector<String> split(const char* c, size_t pos, size_t count, bool keepEmpty = true) const;
+		std::vector<String> split(const char* c, size_t pos = 0, bool keepEmpty = true) const;
+
+		String trim();
+
+		/**
+		 * @brief
+		 *  Returns true if the internal storage of the string is null-terminated.  If true, the
+		 *  character pointer returned by data() can be passed directly into c-style functions.
+		 */
+		bool isNullTerminated() const;
+
+		/**
+		 * @brief
+		 *  Returns a %String for which data() will return a null-terminated c-style string and
+		 *  isNullTerminated() will be true.
+		 */
+		String getNullTerminated() const;
+
+		/**
+		 * @brief
+		 *  Returns a raw character pointer to the string data.  This is not guarenteed to be
+		 *  null terminiated.
+		 *
+		 * @see
+		 *  getNullTerminated()
+		 */
+		const char* data() const;
+
+		/**
+		 * @brief
+		 *  Returns a std::string_view of the contained string.
+		 */
+		std::string_view view() const;
+
+		/**
+		 * @brief
+		 *  Implicit conversion to std::string_view of the data contained
+		 *  within the string.
+		 */
+		operator std::string_view() const;
+
+		/**
+		 * @brief
+		 *  If one string is a substring of the other, that string will reference the
+		 *  sub-section of the larger string.
+		 */
+		static void consolidate(const String& left, const String& right);
+
+		/**
+		 * @brief
+		 *  Returns true if the string data is stored in the small memory of the
+		 *  string object itself.
+		 */
+		bool isLocal() const;
+
+		/**
+		 * @brief
+		 *  Returns true if the string data is stored in a heap allocation
+		 *  outside the string object.
+		 */
+		bool isOnHeap() const;
+
+	private:
+		constexpr String(bool external, const std::string_view& str) noexcept
+			: mView(str), mIsLiteral(external)
+		{
+		}
+
+		std::string_view                 mView;
+		MemoryReference                  mHeapReference;
+		std::array<char, SmallSize + 1>  mSmallMemory;
+		bool                             mIsLiteral;
+
+		void moveFrom(String&& other);
+
+		void copyFrom(const String& other);
+		void copyFrom(const std::string_view& view);
+	};
+
+	/**
+	 * @brief
+	 *  A constexpr class wrapping a string literal that can be used anywhere
+	 *  a String is required. It compares directly to String, and the conversion
+	 *  operator to String wraps the functionality directly around the contained
+	 *  literal.
+	 */
+	class StringLiteral final
+	{
+		friend class String;
+
+	private:
+		std::string_view mView;
+
+	public:
+		constexpr StringLiteral(const char* str) noexcept
+			: mView(str)
+		{
+		}
+
+		constexpr StringLiteral() noexcept
+		{
+		}
+
+		operator String() const
+		{
+			return String(true, mView);
+		}
+
+		constexpr const std::string_view& view() const noexcept
+		{
+			return mView;
+		}
+	};
+}
+
+#ifdef _MSC_VER
+#	pragma warning( pop )
+#endif
+
+STD_EXT_EXPORT std::ostream& operator<<(std::ostream& stream, const StdExt::String& str);
+
+STD_EXT_EXPORT StdExt::String operator+(const char* left, const StdExt::String& right);
+STD_EXT_EXPORT StdExt::String operator+(const std::string& left, const StdExt::String& right);
+STD_EXT_EXPORT StdExt::String operator+(const std::string_view& left, const StdExt::String& right);
+
+namespace StdExt::Serialize::Binary
+{
+	template<>
+	STD_EXT_EXPORT void read<StdExt::String>(ByteStream* stream, StdExt::String* out);
+
+	template<>
+	STD_EXT_EXPORT void write<StdExt::String>(ByteStream* stream, const StdExt::String& val);
+
+	template<>
+	STD_EXT_EXPORT void write<StdExt::StringLiteral>(ByteStream* stream, const StdExt::StringLiteral& val);
+}
+
 #endif // !_STD_EXT_STRING_H_