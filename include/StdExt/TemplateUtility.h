#ifndef _STD_EXT_TEMPLATE_TRAITS_H_
#define _STD_EXT_TEMPLATE_TRAITS_H_

#include "Type.h"

namespace StdExt
{
	template<typename ...args_t>
	struct Types;

	namespace Detail
	{
		template<size_t N, typename ...args_t>
		struct first_types_n;

		template<typename ...args_t>
		struct first_types_n<0, args_t...>
		{
			using Type = Types<>;
		};

		template<typename arg_t, typename ...tail_args_t>
		struct first_types_n<1, arg_t, tail_args_t...>
		{
			using Type = Types<arg_t>;
		};

		template<size_t N, typename arg_t, typename ...args_tail_t>
		struct first_types_n<N, arg_t, args_tail_t...>
		{
			using Type = decltype(Types<arg_t>() + typename first_types_n<N - 1, args_tail_t...>::Type());
		};

		template<size_t N, typename ...args_t>
		struct last_types_n;

		template<typename ...args_t>
		struct last_types_n<0, args_t...>
		{
			using Type = Types<>;
		};

		template<size_t N, typename arg_0, typename ...args_t>
			requires ( N >= 1)
		struct last_types_n<N, arg_0, args_t...>
		{
			static_assert(N <= (sizeof...(args_t) + 1), "Not enough types for Types::last_n.");

			static constexpr auto type_obj()
				requires ( N == (sizeof...(args_t) + 1) )
			{
				return Types<arg_0, args_t...>();
			}

			static constexpr auto type_obj()
				requires ( N < (sizeof...(args_t) + 1) )
			{
				return typename last_types_n<N, args_t...>::Type();
			}

			using Type = decltype(type_obj());
		};
	}

	template<typename ...args_t>
	struct Types
	{
		/**
		 * @brief
		 *  Applies the types as template parameters to templ_t.
		 * 
		 * @code
<<<<<<< HEAD
		 *	Types<int, float>::apply<std::tuple>
=======
		 *	Types<int, float>::apply<std::tuple>  // same as std::tuple<int, float>
>>>>>>> 24f024ce
		 * @endcode
		 */
		template<template<typename...> typename templ_t>
		using apply = templ_t<args_t...>;

		template<typename ...prefix_args_t>
		using prepend = Types<prefix_args_t..., args_t...>;

		template<typename ...postfix_args_t>
		using append = Types<args_t..., postfix_args_t...>;

		template<size_t index>
		using type_at = nth_type_t<index, args_t...>;

		static constexpr size_t count()
		{
			return sizeof...(args_t);
		}

		template<size_t N>
		using first_n = Detail::first_types_n<N, args_t...>::Type;

		template<size_t N>
		using last_n = Detail::last_types_n<N, args_t...>::Type;

		template<typename ...args_right_t>
		constexpr auto operator+(Types<args_right_t...> right)
		{
			return append<args_right_t...>();
		}

		constexpr bool operator==(const Types<args_t...>& other)
		{
			return true;
		}
	};
}

#endif // !_STD_EXT_TEMPLATE_TRAITS_H_<|MERGE_RESOLUTION|>--- conflicted
+++ resolved
@@ -1,116 +1,112 @@
-#ifndef _STD_EXT_TEMPLATE_TRAITS_H_
-#define _STD_EXT_TEMPLATE_TRAITS_H_
-
-#include "Type.h"
-
-namespace StdExt
-{
-	template<typename ...args_t>
-	struct Types;
-
-	namespace Detail
-	{
-		template<size_t N, typename ...args_t>
-		struct first_types_n;
-
-		template<typename ...args_t>
-		struct first_types_n<0, args_t...>
-		{
-			using Type = Types<>;
-		};
-
-		template<typename arg_t, typename ...tail_args_t>
-		struct first_types_n<1, arg_t, tail_args_t...>
-		{
-			using Type = Types<arg_t>;
-		};
-
-		template<size_t N, typename arg_t, typename ...args_tail_t>
-		struct first_types_n<N, arg_t, args_tail_t...>
-		{
-			using Type = decltype(Types<arg_t>() + typename first_types_n<N - 1, args_tail_t...>::Type());
-		};
-
-		template<size_t N, typename ...args_t>
-		struct last_types_n;
-
-		template<typename ...args_t>
-		struct last_types_n<0, args_t...>
-		{
-			using Type = Types<>;
-		};
-
-		template<size_t N, typename arg_0, typename ...args_t>
-			requires ( N >= 1)
-		struct last_types_n<N, arg_0, args_t...>
-		{
-			static_assert(N <= (sizeof...(args_t) + 1), "Not enough types for Types::last_n.");
-
-			static constexpr auto type_obj()
-				requires ( N == (sizeof...(args_t) + 1) )
-			{
-				return Types<arg_0, args_t...>();
-			}
-
-			static constexpr auto type_obj()
-				requires ( N < (sizeof...(args_t) + 1) )
-			{
-				return typename last_types_n<N, args_t...>::Type();
-			}
-
-			using Type = decltype(type_obj());
-		};
-	}
-
-	template<typename ...args_t>
-	struct Types
-	{
-		/**
-		 * @brief
-		 *  Applies the types as template parameters to templ_t.
-		 * 
-		 * @code
-<<<<<<< HEAD
-		 *	Types<int, float>::apply<std::tuple>
-=======
-		 *	Types<int, float>::apply<std::tuple>  // same as std::tuple<int, float>
->>>>>>> 24f024ce
-		 * @endcode
-		 */
-		template<template<typename...> typename templ_t>
-		using apply = templ_t<args_t...>;
-
-		template<typename ...prefix_args_t>
-		using prepend = Types<prefix_args_t..., args_t...>;
-
-		template<typename ...postfix_args_t>
-		using append = Types<args_t..., postfix_args_t...>;
-
-		template<size_t index>
-		using type_at = nth_type_t<index, args_t...>;
-
-		static constexpr size_t count()
-		{
-			return sizeof...(args_t);
-		}
-
-		template<size_t N>
-		using first_n = Detail::first_types_n<N, args_t...>::Type;
-
-		template<size_t N>
-		using last_n = Detail::last_types_n<N, args_t...>::Type;
-
-		template<typename ...args_right_t>
-		constexpr auto operator+(Types<args_right_t...> right)
-		{
-			return append<args_right_t...>();
-		}
-
-		constexpr bool operator==(const Types<args_t...>& other)
-		{
-			return true;
-		}
-	};
-}
-
+#ifndef _STD_EXT_TEMPLATE_TRAITS_H_
+#define _STD_EXT_TEMPLATE_TRAITS_H_
+
+#include "Type.h"
+
+namespace StdExt
+{
+	template<typename ...args_t>
+	struct Types;
+
+	namespace Detail
+	{
+		template<size_t N, typename ...args_t>
+		struct first_types_n;
+
+		template<typename ...args_t>
+		struct first_types_n<0, args_t...>
+		{
+			using Type = Types<>;
+		};
+
+		template<typename arg_t, typename ...tail_args_t>
+		struct first_types_n<1, arg_t, tail_args_t...>
+		{
+			using Type = Types<arg_t>;
+		};
+
+		template<size_t N, typename arg_t, typename ...args_tail_t>
+		struct first_types_n<N, arg_t, args_tail_t...>
+		{
+			using Type = decltype(Types<arg_t>() + typename first_types_n<N - 1, args_tail_t...>::Type());
+		};
+
+		template<size_t N, typename ...args_t>
+		struct last_types_n;
+
+		template<typename ...args_t>
+		struct last_types_n<0, args_t...>
+		{
+			using Type = Types<>;
+		};
+
+		template<size_t N, typename arg_0, typename ...args_t>
+			requires ( N >= 1)
+		struct last_types_n<N, arg_0, args_t...>
+		{
+			static_assert(N <= (sizeof...(args_t) + 1), "Not enough types for Types::last_n.");
+
+			static constexpr auto type_obj()
+				requires ( N == (sizeof...(args_t) + 1) )
+			{
+				return Types<arg_0, args_t...>();
+			}
+
+			static constexpr auto type_obj()
+				requires ( N < (sizeof...(args_t) + 1) )
+			{
+				return typename last_types_n<N, args_t...>::Type();
+			}
+
+			using Type = decltype(type_obj());
+		};
+	}
+
+	template<typename ...args_t>
+	struct Types
+	{
+		/**
+		 * @brief
+		 *  Applies the types as template parameters to templ_t.
+		 * 
+		 * @code
+		 *	Types<int, float>::apply<std::tuple>  // same as std::tuple<int, float>
+		 * @endcode
+		 */
+		template<template<typename...> typename templ_t>
+		using apply = templ_t<args_t...>;
+
+		template<typename ...prefix_args_t>
+		using prepend = Types<prefix_args_t..., args_t...>;
+
+		template<typename ...postfix_args_t>
+		using append = Types<args_t..., postfix_args_t...>;
+
+		template<size_t index>
+		using type_at = nth_type_t<index, args_t...>;
+
+		static constexpr size_t count()
+		{
+			return sizeof...(args_t);
+		}
+
+		template<size_t N>
+		using first_n = Detail::first_types_n<N, args_t...>::Type;
+
+		template<size_t N>
+		using last_n = Detail::last_types_n<N, args_t...>::Type;
+
+		template<typename ...args_right_t>
+		constexpr auto operator+(Types<args_right_t...> right)
+		{
+			return append<args_right_t...>();
+		}
+
+		constexpr bool operator==(const Types<args_t...>& other)
+		{
+			return true;
+		}
+	};
+}
+
 #endif // !_STD_EXT_TEMPLATE_TRAITS_H_